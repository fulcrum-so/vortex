--- conflicted
+++ resolved
@@ -1,4 +1,3 @@
-<<<<<<< HEAD
 // (c) Copyright 2024 Fulcrum Technologies, Inc. All rights reserved.
 //
 // Licensed under the Apache License, Version 2.0 (the "License");
@@ -17,10 +16,7 @@
 use crate::array::Array;
 use crate::error::{VortexError, VortexResult};
 use crate::ptype::PType;
-=======
-use crate::dtype::DType;
 use crate::scalar::Scalar;
->>>>>>> ce58a4c5
 
 pub trait CastPrimitiveFn {
     fn cast_primitive(&self, ptype: &PType) -> VortexResult<PrimitiveArray>;
@@ -29,8 +25,7 @@
 pub fn cast_primitive(array: &dyn Array, ptype: &PType) -> VortexResult<PrimitiveArray> {
     PType::try_from(array.dtype()).map_err(|_| VortexError::InvalidDType(array.dtype().clone()))?;
     array
-        .compute()
-        .and_then(|c| c.cast_primitive())
+        .cast_primitive()
         .map(|t| t.cast_primitive(ptype))
         .unwrap_or_else(|| {
             Err(VortexError::NotImplemented(
