use crate::array::{Array, ArrayRef};
use crate::error::{VortexError, VortexResult};

pub trait TakeFn {
    fn take(&self, indices: &dyn Array) -> VortexResult<ArrayRef>;
}

pub fn take(array: &dyn Array, indices: &dyn Array) -> VortexResult<ArrayRef> {
<<<<<<< HEAD
    array
        .compute()
        .and_then(|c| c.take())
        .map(|t| t.take(indices))
        .unwrap_or_else(|| Err(VortexError::NotImplemented("take", array.encoding().id())))
=======
    array.take().map(|t| t.take(indices)).unwrap_or_else(|| {
        // TODO(ngates): default implementation of decode and then try again
        Err(VortexError::ComputeError(
            format!("take not implemented for {}", &array.encoding().id()).into(),
        ))
    })
>>>>>>> ce58a4c5
}<|MERGE_RESOLUTION|>--- conflicted
+++ resolved
@@ -6,18 +6,10 @@
 }
 
 pub fn take(array: &dyn Array, indices: &dyn Array) -> VortexResult<ArrayRef> {
-<<<<<<< HEAD
-    array
-        .compute()
-        .and_then(|c| c.take())
-        .map(|t| t.take(indices))
-        .unwrap_or_else(|| Err(VortexError::NotImplemented("take", array.encoding().id())))
-=======
     array.take().map(|t| t.take(indices)).unwrap_or_else(|| {
         // TODO(ngates): default implementation of decode and then try again
         Err(VortexError::ComputeError(
             format!("take not implemented for {}", &array.encoding().id()).into(),
         ))
     })
->>>>>>> ce58a4c5
 }