// (c) Copyright 2024 Fulcrum Technologies, Inc. All rights reserved.
//
// Licensed under the Apache License, Version 2.0 (the "License");
// you may not use this file except in compliance with the License.
// You may obtain a copy of the License at
//
//     http://www.apache.org/licenses/LICENSE-2.0
//
// Unless required by applicable law or agreed to in writing, software
// distributed under the License is distributed on an "AS IS" BASIS,
// WITHOUT WARRANTIES OR CONDITIONS OF ANY KIND, either express or implied.
// See the License for the specific language governing permissions and
// limitations under the License.

use std::any::Any;
use std::fmt::{Debug, Display, Formatter};

use arrow::array::ArrayRef as ArrowArrayRef;
use linkme::distributed_slice;

use crate::array::bool::{BoolArray, BoolEncoding};
use crate::array::chunked::{ChunkedArray, ChunkedEncoding};
use crate::array::constant::{ConstantArray, ConstantEncoding};
use crate::array::downcast::DowncastArrayBuiltin;
<<<<<<< HEAD
use crate::array::primitive::{PrimitiveArray, PRIMITIVE_ENCODING};
use crate::array::sparse::SparseArray;
use crate::array::struct_::{StructArray, STRUCT_ENCODING};
use crate::array::typed::{TypedArray, TYPED_ENCODING};
use crate::array::varbin::{VarBinArray, VARBIN_ENCODING};
use crate::array::varbinview::{VarBinViewArray, VARBINVIEW_ENCODING};
=======
use crate::array::primitive::{PrimitiveArray, PrimitiveEncoding};
use crate::array::sparse::{SparseArray, SparseEncoding};
use crate::array::struct_::{StructArray, StructEncoding};
use crate::array::typed::{TypedArray, TypedEncoding};
use crate::array::varbin::{VarBinArray, VarBinEncoding};
use crate::array::varbinview::{VarBinViewArray, VarBinViewEncoding};
>>>>>>> 9199230f
use crate::compress::EncodingCompression;
use crate::compute::ArrayCompute;
use crate::dtype::{DType, Nullability};
use crate::error::{VortexError, VortexResult};
use crate::formatter::{ArrayDisplay, ArrayFormatter};
use crate::scalar::Scalar;
use crate::serde::{ArraySerde, EncodingSerde};
use crate::stats::Stats;

pub mod bool;
pub mod chunked;
pub mod constant;
pub mod downcast;
pub mod primitive;
pub mod sparse;
pub mod struct_;
pub mod typed;
pub mod varbin;
pub mod varbinview;

pub type ArrowIterator = dyn Iterator<Item = ArrowArrayRef>;
pub type ArrayRef = Box<dyn Array>;

/// An Enc Array is the base object representing all arrays in enc.
///
/// Arrays have a dtype and an encoding. DTypes represent the logical type of the
/// values stored in a vortex array. Encodings represent the physical layout of the
/// array.
///
/// This differs from Apache Arrow where logical and physical are combined in
/// the data type, e.g. LargeString, RunEndEncoded.
pub trait Array: ArrayDisplay + Debug + Send + Sync + dyn_clone::DynClone + 'static {
    /// Converts itself to a reference of [`Any`], which enables downcasting to concrete types.
    fn as_any(&self) -> &dyn Any;
    /// Move an owned array to `ArrayRef`
    fn boxed(self) -> ArrayRef;
    /// Convert boxed array into `Box<dyn Any>`
    fn into_any(self: Box<Self>) -> Box<dyn Any>;
    /// Get the length of the array
    fn len(&self) -> usize;
    /// Check whether the array is empty
    fn is_empty(&self) -> bool;
    /// Get the dtype of the array
    fn dtype(&self) -> &DType;
    /// Get statistics for the array
    fn stats(&self) -> Stats;
    /// Get scalar value at given index
    fn scalar_at(&self, index: usize) -> VortexResult<Box<dyn Scalar>>;
    /// Produce arrow batches from the encoding
    fn iter_arrow(&self) -> Box<ArrowIterator>;
    /// Limit array to start..stop range
    fn slice(&self, start: usize, stop: usize) -> VortexResult<ArrayRef>;
    /// Encoding kind of the array
    fn encoding(&self) -> &'static dyn Encoding;
    /// Approximate size in bytes of the array. Only takes into account variable size portion of the array
    fn nbytes(&self) -> usize;

    fn compute(&self) -> Option<&dyn ArrayCompute> {
        None
    }

    fn serde(&self) -> &dyn ArraySerde;
}

dyn_clone::clone_trait_object!(Array);

pub trait CloneOptionalArray {
    fn clone_optional(&self) -> Option<ArrayRef>;
}

impl CloneOptionalArray for Option<&dyn Array> {
    fn clone_optional(&self) -> Option<ArrayRef> {
        self.map(dyn_clone::clone_box)
    }
}

pub fn check_slice_bounds(array: &dyn Array, start: usize, stop: usize) -> VortexResult<()> {
    if start > array.len() {
        return Err(VortexError::OutOfBounds(start, 0, array.len()));
    }
    if stop > array.len() {
        return Err(VortexError::OutOfBounds(stop, 0, array.len()));
    }
    Ok(())
}

pub fn check_index_bounds(array: &dyn Array, index: usize) -> VortexResult<()> {
    if index >= array.len() {
        return Err(VortexError::OutOfBounds(index, 0, array.len()));
    }
    Ok(())
}

pub fn check_validity_buffer(validity: Option<&ArrayRef>) -> VortexResult<()> {
    // TODO(ngates): take a length parameter and check that the length of the validity buffer matches
    if validity
        .map(|v| !matches!(v.dtype(), DType::Bool(Nullability::NonNullable)))
        .unwrap_or(false)
    {
        return Err(VortexError::MismatchedTypes(
            validity.unwrap().dtype().clone(),
            DType::Bool(Nullability::NonNullable),
        ));
    }
    Ok(())
}

impl<'a> AsRef<(dyn Array + 'a)> for dyn Array {
    fn as_ref(&self) -> &(dyn Array + 'a) {
        self
    }
}

#[derive(Clone, Debug, Eq, PartialEq, Hash)]
pub struct EncodingId(&'static str);

impl EncodingId {
    pub const fn new(id: &'static str) -> Self {
        Self(id)
    }

    #[inline]
    pub fn name(&self) -> &str {
        self.0
    }
}

impl Display for EncodingId {
    fn fmt(&self, f: &mut Formatter<'_>) -> std::fmt::Result {
        Display::fmt(self.0, f)
    }
}

pub trait Encoding: Debug + Send + Sync + 'static {
    fn id(&self) -> &EncodingId;

    /// Implementation of the array compression trait
    fn compression(&self) -> Option<&dyn EncodingCompression>;

    /// Array serialization
    fn serde(&self) -> Option<&dyn EncodingSerde>;
}

pub type EncodingRef = &'static dyn Encoding;

#[distributed_slice]
pub static ENCODINGS: [EncodingRef] = [..];

#[derive(Debug, Clone)]
pub enum ArrayKind<'a> {
    Bool(&'a BoolArray),
    Chunked(&'a ChunkedArray),
    Constant(&'a ConstantArray),
    Primitive(&'a PrimitiveArray),
    Sparse(&'a SparseArray),
    Struct(&'a StructArray),
    Typed(&'a TypedArray),
    VarBin(&'a VarBinArray),
    VarBinView(&'a VarBinViewArray),
    Other(&'a dyn Array),
}

impl<'a> From<&'a dyn Array> for ArrayKind<'a> {
    fn from(value: &'a dyn Array) -> Self {
        match *value.encoding().id() {
<<<<<<< HEAD
            BOOL_ENCODING => ArrayKind::Bool(value.as_bool()),
            CHUNKED_ENCODING => ArrayKind::Chunked(value.as_chunked()),
            CONSTANT_ENCODING => ArrayKind::Constant(value.as_constant()),
            PRIMITIVE_ENCODING => ArrayKind::Primitive(value.as_primitive()),
            SparseArray::ID => ArrayKind::Sparse(value.as_sparse()),
            STRUCT_ENCODING => ArrayKind::Struct(value.as_struct()),
            TYPED_ENCODING => ArrayKind::Typed(value.as_typed()),
            VARBIN_ENCODING => ArrayKind::VarBin(value.as_varbin()),
            VARBINVIEW_ENCODING => ArrayKind::VarBinView(value.as_varbinview()),
=======
            BoolEncoding::ID => ArrayKind::Bool(value.as_bool()),
            ChunkedEncoding::ID => ArrayKind::Chunked(value.as_chunked()),
            ConstantEncoding::ID => ArrayKind::Constant(value.as_constant()),
            PrimitiveEncoding::ID => ArrayKind::Primitive(value.as_primitive()),
            SparseEncoding::ID => ArrayKind::Sparse(value.as_sparse()),
            StructEncoding::ID => ArrayKind::Struct(value.as_struct()),
            TypedEncoding::ID => ArrayKind::Typed(value.as_typed()),
            VarBinEncoding::ID => ArrayKind::VarBin(value.as_varbin()),
            VarBinViewEncoding::ID => ArrayKind::VarBinView(value.as_varbinview()),
>>>>>>> 9199230f
            _ => ArrayKind::Other(value),
        }
    }
}

impl Display for dyn Array {
    fn fmt(&self, f: &mut Formatter<'_>) -> std::fmt::Result {
        ArrayFormatter::new(f, "".to_string(), self.nbytes()).array(self)
    }
}<|MERGE_RESOLUTION|>--- conflicted
+++ resolved
@@ -22,21 +22,12 @@
 use crate::array::chunked::{ChunkedArray, ChunkedEncoding};
 use crate::array::constant::{ConstantArray, ConstantEncoding};
 use crate::array::downcast::DowncastArrayBuiltin;
-<<<<<<< HEAD
-use crate::array::primitive::{PrimitiveArray, PRIMITIVE_ENCODING};
-use crate::array::sparse::SparseArray;
-use crate::array::struct_::{StructArray, STRUCT_ENCODING};
-use crate::array::typed::{TypedArray, TYPED_ENCODING};
-use crate::array::varbin::{VarBinArray, VARBIN_ENCODING};
-use crate::array::varbinview::{VarBinViewArray, VARBINVIEW_ENCODING};
-=======
 use crate::array::primitive::{PrimitiveArray, PrimitiveEncoding};
 use crate::array::sparse::{SparseArray, SparseEncoding};
 use crate::array::struct_::{StructArray, StructEncoding};
 use crate::array::typed::{TypedArray, TypedEncoding};
 use crate::array::varbin::{VarBinArray, VarBinEncoding};
 use crate::array::varbinview::{VarBinViewArray, VarBinViewEncoding};
->>>>>>> 9199230f
 use crate::compress::EncodingCompression;
 use crate::compute::ArrayCompute;
 use crate::dtype::{DType, Nullability};
@@ -202,17 +193,6 @@
 impl<'a> From<&'a dyn Array> for ArrayKind<'a> {
     fn from(value: &'a dyn Array) -> Self {
         match *value.encoding().id() {
-<<<<<<< HEAD
-            BOOL_ENCODING => ArrayKind::Bool(value.as_bool()),
-            CHUNKED_ENCODING => ArrayKind::Chunked(value.as_chunked()),
-            CONSTANT_ENCODING => ArrayKind::Constant(value.as_constant()),
-            PRIMITIVE_ENCODING => ArrayKind::Primitive(value.as_primitive()),
-            SparseArray::ID => ArrayKind::Sparse(value.as_sparse()),
-            STRUCT_ENCODING => ArrayKind::Struct(value.as_struct()),
-            TYPED_ENCODING => ArrayKind::Typed(value.as_typed()),
-            VARBIN_ENCODING => ArrayKind::VarBin(value.as_varbin()),
-            VARBINVIEW_ENCODING => ArrayKind::VarBinView(value.as_varbinview()),
-=======
             BoolEncoding::ID => ArrayKind::Bool(value.as_bool()),
             ChunkedEncoding::ID => ArrayKind::Chunked(value.as_chunked()),
             ConstantEncoding::ID => ArrayKind::Constant(value.as_constant()),
@@ -222,7 +202,6 @@
             TypedEncoding::ID => ArrayKind::Typed(value.as_typed()),
             VarBinEncoding::ID => ArrayKind::VarBin(value.as_varbin()),
             VarBinViewEncoding::ID => ArrayKind::VarBinView(value.as_varbinview()),
->>>>>>> 9199230f
             _ => ArrayKind::Other(value),
         }
     }
