--- conflicted
+++ resolved
@@ -98,18 +98,7 @@
     Ok(())
 }
 
-<<<<<<< HEAD
 pub fn check_validity_buffer(validity: Option<&ArrayRef>) -> VortexResult<()> {
-=======
-pub fn check_index_bounds(array: &dyn Array, index: usize) -> VortexResult<()> {
-    if index >= array.len() {
-        return Err(VortexError::OutOfBounds(index, 0, array.len()));
-    }
-    Ok(())
-}
-
-pub fn check_validity_buffer(validity: Option<&dyn Array>) -> VortexResult<()> {
->>>>>>> dadedd8b
     // TODO(ngates): take a length parameter and check that the length of the validity buffer matches
     if validity
         .map(|v| !matches!(v.dtype(), DType::Bool(Nullability::NonNullable)))
