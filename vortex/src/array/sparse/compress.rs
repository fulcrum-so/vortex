--- conflicted
+++ resolved
@@ -23,11 +23,7 @@
         array: &dyn Array,
         _config: &CompressConfig,
     ) -> Option<&'static Compressor> {
-<<<<<<< HEAD
-        if array.encoding().id() == &SparseArray::ID {
-=======
         if array.encoding().id() == &Self::ID {
->>>>>>> 9199230f
             Some(&(sparse_compressor as Compressor))
         } else {
             None
