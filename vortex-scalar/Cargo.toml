--- conflicted
+++ resolved
@@ -12,12 +12,8 @@
 rust-version = { workspace = true }
 
 [dependencies]
-<<<<<<< HEAD
 flatbuffers = { workspace = true, optional = true }
-=======
-flatbuffers = { workspace = true }
 flexbuffers = { workspace = true }
->>>>>>> 5143c3f1
 itertools = { workspace = true }
 num-traits = { workspace = true }
 serde = { workspace = true, optional = true }
