--- conflicted
+++ resolved
@@ -42,10 +42,7 @@
 arrow-ipc = "52.0.0"
 arrow-schema = "52.0.0"
 arrow-select = "52.0.0"
-<<<<<<< HEAD
 async-trait = "0.1"
-=======
->>>>>>> 46bb8875
 bindgen = "0.69.4"
 bytes = "1.6.0"
 bzip2 = "0.4.4"
@@ -89,11 +86,7 @@
 prost = "0.12.4"
 prost-build = "0.12.4"
 prost-types = "0.12.4"
-<<<<<<< HEAD
-pyo3 = { version = "0.21.1", features = ["extension-module", "abi3-py311"] }
-=======
 pyo3 = { version = "0.21.2", features = ["extension-module", "abi3-py311"] }
->>>>>>> 46bb8875
 pyo3-log = "0.10.0"
 rand = "0.8.5"
 reqwest = { version = "0.12.0", features = ["blocking"] }
