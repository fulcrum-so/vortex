--- conflicted
+++ resolved
@@ -9,14 +9,11 @@
     "vortex-dict",
     "vortex-fastlanes",
     "vortex-flatbuffers",
+    "vortex-flatbuffers-array",
     "vortex-ree",
     "vortex-roaring",
-<<<<<<< HEAD
-    "vortex-zigzag", "vortex-flatbuffers-array",
-=======
     "vortex-schema",
     "vortex-zigzag",
->>>>>>> 44eed855
 ]
 resolver = "2"
 
