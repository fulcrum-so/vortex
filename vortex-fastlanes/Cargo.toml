[package]
name = "vortex-fastlanes"
version = { workspace = true }
description = "Vortex fastlanes arrays arrays"
homepage = { workspace = true }
repository = { workspace = true }
authors = { workspace = true }
license = { workspace = true }
keywords = { workspace = true }
include = { workspace = true }
edition = { workspace = true }
rust-version = { workspace = true }

[lints]
workspace = true

[dependencies]
arrayref = "0.3.7"
fastlanez-sys = { path = "../fastlanez-sys" }
itertools = "0.12.1"
linkme = "0.3.22"
num-traits = "0.2.18"
<<<<<<< HEAD
fastlanez-sys = { path = "../fastlanez-sys" }
log = "0.4.20"

[dev-dependencies]
simplelog = { version = "0.12.1", features = ["paris"] }
=======
vortex-array = { path = "../vortex-array" }
vortex-schema = { path = "../vortex-schema" }
>>>>>>> 44eed855
<|MERGE_RESOLUTION|>--- conflicted
+++ resolved
@@ -20,13 +20,5 @@
 itertools = "0.12.1"
 linkme = "0.3.22"
 num-traits = "0.2.18"
-<<<<<<< HEAD
-fastlanez-sys = { path = "../fastlanez-sys" }
-log = "0.4.20"
-
-[dev-dependencies]
-simplelog = { version = "0.12.1", features = ["paris"] }
-=======
 vortex-array = { path = "../vortex-array" }
-vortex-schema = { path = "../vortex-schema" }
->>>>>>> 44eed855
+vortex-schema = { path = "../vortex-schema" }