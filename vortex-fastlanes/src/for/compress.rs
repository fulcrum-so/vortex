--- conflicted
+++ resolved
@@ -150,12 +150,8 @@
 mod test {
     use std::sync::Arc;
 
-<<<<<<< HEAD
+    use vortex::compute::scalar_at::ScalarAtFn;
     use vortex::encoding::{Encoding, EncodingRef};
-=======
-    use vortex::array::{Encoding, EncodingRef};
-    use vortex::compute::scalar_at::ScalarAtFn;
->>>>>>> 4b596757
 
     use crate::BitPackedEncoding;
 
