--- conflicted
+++ resolved
@@ -29,11 +29,6 @@
             return None;
         }
 
-<<<<<<< HEAD
-        let imin = parray.stats().get_or_compute_cast::<i64>(&Stat::Min)?;
-        let imax = parray.stats().get_or_compute_cast::<i64>(&Stat::Max)?;
-        println!("imin: {} imax: {}", imin, imax);
-
         match_each_integer_ptype!(parray.ptype(), |$T| {
             // Nothing for us to do if the min is already zero.
             let min = parray
@@ -53,13 +48,6 @@
                 return None;
             }
         });
-=======
-        // Nothing for us to do if the min is already zero.
-        if parray.stats().get_or_compute_cast::<i64>(&Stat::Min)? == 0 {
-            debug!("Skipping FoR: min is zero");
-            return None;
-        }
->>>>>>> 05938cb7
 
         Some(self)
     }
