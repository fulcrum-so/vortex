use std::cmp::min;
use std::sync::{Arc, RwLock};

pub use compress::*;
use vortex::array::validity::Validity;
use vortex::array::{Array, ArrayRef};
use vortex::compress::EncodingCompression;
use vortex::compute::flatten::flatten_primitive;
use vortex::encoding::{Encoding, EncodingId, EncodingRef};
use vortex::formatter::{ArrayDisplay, ArrayFormatter};
use vortex::serde::{ArraySerde, EncodingSerde};
use vortex::stats::{Stat, Stats, StatsCompute, StatsSet};
<<<<<<< HEAD
use vortex::{impl_array, impl_array_compute, ArrayWalker};
use vortex_error::{vortex_bail, VortexResult};
=======
use vortex::{impl_array, ArrayWalker};
use vortex_error::{vortex_bail, vortex_err, VortexResult};
>>>>>>> 85f79ad3
use vortex_schema::{DType, IntWidth, Nullability, Signedness};

mod compress;
mod compute;
mod serde;

#[derive(Debug, Clone)]
pub struct BitPackedArray {
    encoded: ArrayRef,
    validity: Option<Validity>,
    patches: Option<ArrayRef>,
    len: usize,
    bit_width: usize,
    dtype: DType,
    stats: Arc<RwLock<StatsSet>>,
}

impl BitPackedArray {
    const ENCODED_DTYPE: DType =
        DType::Int(IntWidth::_8, Signedness::Unsigned, Nullability::NonNullable);

    pub fn try_new(
        encoded: ArrayRef,
        validity: Option<Validity>,
        patches: Option<ArrayRef>,
        bit_width: usize,
        dtype: DType,
        len: usize,
    ) -> VortexResult<Self> {
        if encoded.dtype() != &Self::ENCODED_DTYPE {
            vortex_bail!(MismatchedTypes: Self::ENCODED_DTYPE, encoded.dtype());
        }
        if let Some(v) = &validity {
            assert_eq!(v.len(), len);
        }
        if bit_width > 64 {
            return Err(vortex_err!("Unsupported bit width {}", bit_width));
        }
        if !matches!(dtype, DType::Int(_, _, _)) {
            return Err(vortex_err!(MismatchedTypes: "int", dtype));
        }

        let expected_packed_size = ((len + 1023) / 1024) * 128 * bit_width;
        if encoded.len() != expected_packed_size {
            return Err(vortex_err!(
                "Expected {} packed bytes, got {}",
                expected_packed_size,
                encoded.len()
            ));
        }

        Ok(Self {
            encoded,
            validity,
            patches,
            bit_width,
            len,
            dtype,
            stats: Arc::new(RwLock::new(StatsSet::new())),
        })
    }

    #[inline]
    pub fn encoded(&self) -> &ArrayRef {
        &self.encoded
    }

    #[inline]
    pub fn bit_width(&self) -> usize {
        self.bit_width
    }

    #[inline]
    pub fn patches(&self) -> Option<&ArrayRef> {
        self.patches.as_ref()
    }
}

impl Array for BitPackedArray {
    impl_array!();
<<<<<<< HEAD
    impl_array_compute!();
=======
    #[inline]
    fn with_compute_mut(
        &self,
        f: &mut dyn FnMut(&dyn ArrayCompute) -> VortexResult<()>,
    ) -> VortexResult<()> {
        f(self)
    }
>>>>>>> 85f79ad3

    #[inline]
    fn len(&self) -> usize {
        self.len
    }

    #[inline]
    fn is_empty(&self) -> bool {
        self.len == 0
    }

    #[inline]
    fn dtype(&self) -> &DType {
        &self.dtype
    }

    #[inline]
    fn stats(&self) -> Stats {
        Stats::new(&self.stats, self)
    }

    fn slice(&self, start: usize, stop: usize) -> VortexResult<ArrayRef> {
        if start % 1024 != 0 || stop % 1024 != 0 {
            return flatten_primitive(self)?.slice(start, stop);
        }

        if start > self.len() {
            vortex_bail!(OutOfBounds: start, 0, self.len());
        }
        // If we are slicing more than one 1024 element chunk beyond end, we consider this out of bounds
        if stop / 1024 > ((self.len() + 1023) / 1024) {
            vortex_bail!(OutOfBounds: stop, 0, self.len());
        }

        let encoded_start = (start / 8) * self.bit_width;
        let encoded_stop = (stop / 8) * self.bit_width;
        Self::try_new(
            self.encoded().slice(encoded_start, encoded_stop)?,
            self.validity()
                .map(|v| v.slice(start, min(stop, self.len()))),
            self.patches()
                .map(|p| p.slice(start, min(stop, self.len())))
                .transpose()?,
            self.bit_width(),
            self.dtype().clone(),
            min(stop - start, self.len()),
        )
        .map(|a| a.into_array())
    }

    #[inline]
    fn encoding(&self) -> EncodingRef {
        &BitPackedEncoding
    }

    #[inline]
    fn nbytes(&self) -> usize {
        // Ignore any overheads like padding or the bit-width flag.
        let packed_size = ((self.bit_width * self.len()) + 7) / 8;
        packed_size
            + self.patches().map(|p| p.nbytes()).unwrap_or(0)
            + self.validity().map(|v| v.nbytes()).unwrap_or(0)
    }

    fn serde(&self) -> Option<&dyn ArraySerde> {
        Some(self)
    }

    fn validity(&self) -> Option<Validity> {
        self.validity.clone()
    }

    fn walk(&self, walker: &mut dyn ArrayWalker) -> VortexResult<()> {
        walker.visit_child(self.encoded())
    }
}

impl ArrayDisplay for BitPackedArray {
    fn fmt(&self, f: &mut ArrayFormatter) -> std::fmt::Result {
        f.property("packed", format!("u{}", self.bit_width()))?;
        f.child("encoded", self.encoded())?;
        f.maybe_child("patches", self.patches())?;
        f.validity(self.validity())
    }
}

impl StatsCompute for BitPackedArray {
    fn compute(&self, _stat: &Stat) -> VortexResult<StatsSet> {
        Ok(StatsSet::default())
    }
}

#[derive(Debug)]
pub struct BitPackedEncoding;

impl BitPackedEncoding {
    pub const ID: EncodingId = EncodingId::new("fastlanes.bitpacked");
}

impl Encoding for BitPackedEncoding {
    fn id(&self) -> EncodingId {
        Self::ID
    }

    fn compression(&self) -> Option<&dyn EncodingCompression> {
        Some(self)
    }

    fn serde(&self) -> Option<&dyn EncodingSerde> {
        Some(self)
    }
}<|MERGE_RESOLUTION|>--- conflicted
+++ resolved
@@ -2,21 +2,16 @@
 use std::sync::{Arc, RwLock};
 
 pub use compress::*;
+use vortex::{ArrayWalker, impl_array, impl_array_compute};
+use vortex::array::{Array, ArrayRef};
 use vortex::array::validity::Validity;
-use vortex::array::{Array, ArrayRef};
 use vortex::compress::EncodingCompression;
 use vortex::compute::flatten::flatten_primitive;
 use vortex::encoding::{Encoding, EncodingId, EncodingRef};
 use vortex::formatter::{ArrayDisplay, ArrayFormatter};
 use vortex::serde::{ArraySerde, EncodingSerde};
 use vortex::stats::{Stat, Stats, StatsCompute, StatsSet};
-<<<<<<< HEAD
-use vortex::{impl_array, impl_array_compute, ArrayWalker};
-use vortex_error::{vortex_bail, VortexResult};
-=======
-use vortex::{impl_array, ArrayWalker};
 use vortex_error::{vortex_bail, vortex_err, VortexResult};
->>>>>>> 85f79ad3
 use vortex_schema::{DType, IntWidth, Nullability, Signedness};
 
 mod compress;
@@ -97,17 +92,7 @@
 
 impl Array for BitPackedArray {
     impl_array!();
-<<<<<<< HEAD
     impl_array_compute!();
-=======
-    #[inline]
-    fn with_compute_mut(
-        &self,
-        f: &mut dyn FnMut(&dyn ArrayCompute) -> VortexResult<()>,
-    ) -> VortexResult<()> {
-        f(self)
-    }
->>>>>>> 85f79ad3
 
     #[inline]
     fn len(&self) -> usize {
