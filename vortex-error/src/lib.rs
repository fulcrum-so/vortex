#![feature(error_generic_member_access)]

use std::backtrace::Backtrace;
use std::borrow::Cow;
use std::fmt::{Display, Formatter};
use std::ops::Deref;
use std::{env, fmt, io};

#[derive(Debug)]
pub struct ErrString(Cow<'static, str>);

impl<T> From<T> for ErrString
where
    T: Into<Cow<'static, str>>,
{
    fn from(msg: T) -> Self {
        if env::var("VORTEX_PANIC_ON_ERR").as_deref().unwrap_or("") == "1" {
            panic!("{}", msg.into())
        } else {
            ErrString(msg.into())
        }
    }
}

impl AsRef<str> for ErrString {
    fn as_ref(&self) -> &str {
        &self.0
    }
}

impl Deref for ErrString {
    type Target = str;

    fn deref(&self) -> &Self::Target {
        &self.0
    }
}

impl Display for ErrString {
    fn fmt(&self, f: &mut Formatter<'_>) -> fmt::Result {
        Display::fmt(&self.0, f)
    }
}

#[derive(Debug, thiserror::Error)]
pub enum VortexError {
<<<<<<< HEAD
    #[error("index {0} out of bounds from {1} to {2}")]
    OutOfBounds(usize, usize, usize),
    #[error("{0}")]
    ComputeError(ErrString),
    #[error("{0}")]
    InvalidArgument(ErrString),
    #[error("{0}")]
    InvalidSerde(ErrString),
    // Used when a function is not implemented for a given array type.
    #[error("function {0} not implemented for {1}")]
    NotImplemented(&'static str, &'static str),
    #[error("missing kernel {0} for {1} and {2:?}")]
    MissingKernel(&'static str, &'static str, Vec<&'static str>),
    #[error("invalid data type: {0}")]
    InvalidDType(DType),
    #[error("Expected type {0} but found type {1}")]
    MismatchedTypes(DType, DType),
    #[error("unexpected arrow data type: {0:?}")]
    InvalidArrowDataType(arrow_schema::DataType),
    #[error("unsupported DType {0} for data array")]
    UnsupportedDataArrayDType(DType),
    #[error("unsupported DType {0} for offsets array")]
    UnsupportedOffsetsArrayDType(DType),
    #[error("array containing indices or run ends must be strictly monotonically increasing")]
    IndexArrayMustBeStrictSorted,
=======
    #[error("index {0} out of bounds from {1} to {2}\nBacktrace:\n{3}")]
    OutOfBounds(usize, usize, usize, Backtrace),
    #[error("{0}\nBacktrace:\n{1}")]
    ComputeError(ErrString, Backtrace),
    #[error("{0}\nBacktrace:\n{1}")]
    InvalidArgument(ErrString, Backtrace),
    #[error("function {0} not implemented for {1}\nBacktrace:\n{2}")]
    NotImplemented(ErrString, ErrString, Backtrace),
    #[error("expected type: {0} but instead got {1}\nBacktrace:\n{2}")]
    MismatchedTypes(ErrString, ErrString, Backtrace),
>>>>>>> b7d1eed5
    #[error(transparent)]
    ArrowError(
        #[from]
        #[backtrace]
        arrow_schema::ArrowError,
    ),
    #[error(transparent)]
<<<<<<< HEAD
    IOError(IOError),

    #[error(transparent)]
    FlatBufferError(FlatBufferError),

=======
    IOError(
        #[from]
        #[backtrace]
        io::Error,
    ),
>>>>>>> b7d1eed5
    #[cfg(feature = "parquet")]
    #[error(transparent)]
    ParquetError(
        #[from]
        #[backtrace]
        parquet::errors::ParquetError,
    ),
}

pub type VortexResult<T> = Result<T, VortexError>;

#[macro_export]
macro_rules! vortex_err {
    (OutOfBounds: $idx:expr, $start:expr, $stop:expr) => {{
        use std::backtrace::Backtrace;
        $crate::__private::must_use(
            $crate::VortexError::OutOfBounds($idx, $start, $stop, Backtrace::capture())
        )
    }};
    (NotImplemented: $func:expr, $arr:expr) => {{
        use std::backtrace::Backtrace;
        $crate::__private::must_use(
            $crate::VortexError::NotImplemented($func.into(), $arr.into(), Backtrace::capture())
        )
    }};
    (MismatchedTypes: $expected:literal, $actual:expr) => {{
        use std::backtrace::Backtrace;
        $crate::__private::must_use(
            $crate::VortexError::MismatchedTypes($expected.into(), $actual.to_string().into(), Backtrace::capture())
        )
    }};
    (MismatchedTypes: $expected:expr, $actual:expr) => {{
        use std::backtrace::Backtrace;
        $crate::__private::must_use(
            $crate::VortexError::MismatchedTypes($expected.to_string().into(), $actual.to_string().into(), Backtrace::capture())
        )
    }};
    ($variant:ident: $fmt:literal $(, $arg:expr)* $(,)?) => {{
        use std::backtrace::Backtrace;
        $crate::__private::must_use(
            $crate::VortexError::$variant(format!($fmt, $($arg),*).into(), Backtrace::capture())
        )
    }};
    ($variant:ident: $err:expr $(,)?) => {{}
        $crate::__private::must_use(
            $crate::VortexError::$variant($err)
        )
    };
    ($fmt:literal $(, $arg:expr)* $(,)?) => {
        $crate::vortex_err!(InvalidArgument: $fmt, $($arg),*)
    };
}

<<<<<<< HEAD
impl From<vortex_flatbuffers::Error> for VortexError {
    fn from(value: vortex_flatbuffers::Error) -> Self {
        match value {
            vortex_flatbuffers::Error::IOError(e) => e.into(),
            vortex_flatbuffers::Error::FlatBufferError(e) => e.into(),
        }
    }
}

macro_rules! wrapped_error {
    ($E:ty, $e:ident) => {
        #[derive(Debug)]
        pub struct $e(pub $E);

        impl PartialEq for $e {
            fn eq(&self, _other: &Self) -> bool {
                false
            }
        }

        impl From<$E> for VortexError {
            fn from(err: $E) -> Self {
                VortexError::$e($e(err))
            }
        }

        impl Display for $e {
            fn fmt(&self, f: &mut Formatter<'_>) -> std::fmt::Result {
                write!(f, "{}", self)
            }
        }

        impl Error for $e {}
    };
}

wrapped_error!(arrow_schema::ArrowError, ArrowError);
wrapped_error!(io::Error, IOError);

wrapped_error!(flatbuffers::InvalidFlatbuffer, FlatBufferError);

#[cfg(feature = "parquet")]
wrapped_error!(parquet::errors::ParquetError, ParquetError);
=======
#[macro_export]
macro_rules! vortex_bail {
    ($($tt:tt)+) => {
        return Err($crate::vortex_err!($($tt)+))
    };
}

// Not public, referenced by macros only.
#[doc(hidden)]
pub mod __private {
    #[doc(hidden)]
    #[inline]
    #[cold]
    #[must_use]
    pub fn must_use(error: crate::VortexError) -> crate::VortexError {
        error
    }
}
>>>>>>> b7d1eed5
<|MERGE_RESOLUTION|>--- conflicted
+++ resolved
@@ -44,44 +44,18 @@
 
 #[derive(Debug, thiserror::Error)]
 pub enum VortexError {
-<<<<<<< HEAD
-    #[error("index {0} out of bounds from {1} to {2}")]
-    OutOfBounds(usize, usize, usize),
-    #[error("{0}")]
-    ComputeError(ErrString),
-    #[error("{0}")]
-    InvalidArgument(ErrString),
-    #[error("{0}")]
-    InvalidSerde(ErrString),
-    // Used when a function is not implemented for a given array type.
-    #[error("function {0} not implemented for {1}")]
-    NotImplemented(&'static str, &'static str),
-    #[error("missing kernel {0} for {1} and {2:?}")]
-    MissingKernel(&'static str, &'static str, Vec<&'static str>),
-    #[error("invalid data type: {0}")]
-    InvalidDType(DType),
-    #[error("Expected type {0} but found type {1}")]
-    MismatchedTypes(DType, DType),
-    #[error("unexpected arrow data type: {0:?}")]
-    InvalidArrowDataType(arrow_schema::DataType),
-    #[error("unsupported DType {0} for data array")]
-    UnsupportedDataArrayDType(DType),
-    #[error("unsupported DType {0} for offsets array")]
-    UnsupportedOffsetsArrayDType(DType),
-    #[error("array containing indices or run ends must be strictly monotonically increasing")]
-    IndexArrayMustBeStrictSorted,
-=======
     #[error("index {0} out of bounds from {1} to {2}\nBacktrace:\n{3}")]
     OutOfBounds(usize, usize, usize, Backtrace),
     #[error("{0}\nBacktrace:\n{1}")]
     ComputeError(ErrString, Backtrace),
     #[error("{0}\nBacktrace:\n{1}")]
     InvalidArgument(ErrString, Backtrace),
+    #[error("{0}\nBacktrace:\n{1}")]
+    InvalidSerde(ErrString, Backtrace),
     #[error("function {0} not implemented for {1}\nBacktrace:\n{2}")]
     NotImplemented(ErrString, ErrString, Backtrace),
     #[error("expected type: {0} but instead got {1}\nBacktrace:\n{2}")]
     MismatchedTypes(ErrString, ErrString, Backtrace),
->>>>>>> b7d1eed5
     #[error(transparent)]
     ArrowError(
         #[from]
@@ -89,19 +63,17 @@
         arrow_schema::ArrowError,
     ),
     #[error(transparent)]
-<<<<<<< HEAD
-    IOError(IOError),
-
+    FlatBuffersError(
+        #[from]
+        #[backtrace]
+        flatbuffers::InvalidFlatbuffer,
+    ),
     #[error(transparent)]
-    FlatBufferError(FlatBufferError),
-
-=======
     IOError(
         #[from]
         #[backtrace]
         io::Error,
     ),
->>>>>>> b7d1eed5
     #[cfg(feature = "parquet")]
     #[error(transparent)]
     ParquetError(
@@ -155,51 +127,6 @@
     };
 }
 
-<<<<<<< HEAD
-impl From<vortex_flatbuffers::Error> for VortexError {
-    fn from(value: vortex_flatbuffers::Error) -> Self {
-        match value {
-            vortex_flatbuffers::Error::IOError(e) => e.into(),
-            vortex_flatbuffers::Error::FlatBufferError(e) => e.into(),
-        }
-    }
-}
-
-macro_rules! wrapped_error {
-    ($E:ty, $e:ident) => {
-        #[derive(Debug)]
-        pub struct $e(pub $E);
-
-        impl PartialEq for $e {
-            fn eq(&self, _other: &Self) -> bool {
-                false
-            }
-        }
-
-        impl From<$E> for VortexError {
-            fn from(err: $E) -> Self {
-                VortexError::$e($e(err))
-            }
-        }
-
-        impl Display for $e {
-            fn fmt(&self, f: &mut Formatter<'_>) -> std::fmt::Result {
-                write!(f, "{}", self)
-            }
-        }
-
-        impl Error for $e {}
-    };
-}
-
-wrapped_error!(arrow_schema::ArrowError, ArrowError);
-wrapped_error!(io::Error, IOError);
-
-wrapped_error!(flatbuffers::InvalidFlatbuffer, FlatBufferError);
-
-#[cfg(feature = "parquet")]
-wrapped_error!(parquet::errors::ParquetError, ParquetError);
-=======
 #[macro_export]
 macro_rules! vortex_bail {
     ($($tt:tt)+) => {
@@ -217,5 +144,4 @@
     pub fn must_use(error: crate::VortexError) -> crate::VortexError {
         error
     }
-}
->>>>>>> b7d1eed5
+}