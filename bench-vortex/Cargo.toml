--- conflicted
+++ resolved
@@ -15,19 +15,20 @@
 workspace = true
 
 [dependencies]
+#vortex-alp = { path = "../vortex-alp" }
+#vortex-datetime = { path = "../vortex-datetime" }
+#vortex-roaring = { path = "../vortex-roaring" }
+#vortex-zigzag = { path = "../vortex-zigzag" }
 arrow = { workspace = true }
 arrow-array = { workspace = true }
+arrow-csv = { workspace = true }
 arrow-data = { workspace = true }
-arrow-csv = { workspace = true }
 arrow-select = { workspace = true }
 bzip2 = { workspace = true }
 csv = { workspace = true }
 duckdb = { workspace = true }
 enum-iterator = { workspace = true }
 fs_extra = { workspace = true }
-<<<<<<< HEAD
-#vortex-alp = { path = "../vortex-alp" }
-=======
 humansize = { workspace = true }
 itertools = { workspace = true }
 lance = { version = "0.10.5", features = [] }
@@ -40,38 +41,13 @@
 simplelog = { workspace = true }
 tokio = { workspace = true }
 uuid = { workspace = true }
-vortex-alp = { path = "../vortex-alp" }
->>>>>>> 29478795
 vortex-array = { path = "../vortex-array" }
-#vortex-datetime = { path = "../vortex-datetime" }
 vortex-dict = { path = "../vortex-dict" }
 vortex-error = { path = "../vortex-error", features = ["parquet"] }
 vortex-fastlanes = { path = "../vortex-fastlanes" }
 vortex-ipc = { path = "../vortex-ipc" }
 vortex-ree = { path = "../vortex-ree" }
-#vortex-roaring = { path = "../vortex-roaring" }
 vortex-schema = { path = "../vortex-schema" }
-<<<<<<< HEAD
-#vortex-zigzag = { path = "../vortex-zigzag" }
-itertools = { workspace = true }
-lance = { version = "0.10.5", features = [] }
-lance-arrow-array = { package = "arrow-array", version = "50.0" }
-lance-parquet = { package = "parquet", version = "50.0", features = [] }
-lazy_static = { workspace = true }
-log = { workspace = true }
-parquet = { workspace = true, features = [] }
-reqwest = { workspace = true }
-simplelog = { workspace = true }
-tokio = "1.0.1"
-bzip2 = { workspace = true }
-csv = { workspace = true }
-arrow-csv = { workspace = true }
-arrow = { workspace = true }
-humansize = { workspace = true }
-uuid = { workspace = true }
-=======
-vortex-zigzag = { path = "../vortex-zigzag" }
->>>>>>> 29478795
 
 [dev-dependencies]
 criterion = { workspace = true }
