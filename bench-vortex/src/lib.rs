--- conflicted
+++ resolved
@@ -1,8 +1,8 @@
-use arrow_array::RecordBatchReader;
 use std::fs::{create_dir_all, File};
 use std::path::{Path, PathBuf};
 use std::sync::Arc;
 
+use arrow_array::RecordBatchReader;
 use itertools::Itertools;
 use log::{info, warn, LevelFilter};
 use parquet::arrow::arrow_reader::ParquetRecordBatchReaderBuilder;
@@ -19,7 +19,7 @@
 use vortex_alp::ALPEncoding;
 use vortex_datetime::DateTimeEncoding;
 use vortex_dict::DictEncoding;
-use vortex_fastlanes::{BitPackedEncoding, FoREncoding};
+use vortex_fastlanes::{BitPackedEncoding, DeltaEncoding, FoREncoding};
 use vortex_ree::REEEncoding;
 use vortex_roaring::RoaringBoolEncoding;
 use vortex_schema::DType;
@@ -58,12 +58,7 @@
         &BitPackedEncoding,
         &FoREncoding,
         &DateTimeEncoding,
-<<<<<<< HEAD
-        // &DeltaEncoding,
-=======
-        // DeltaEncoding,
-        // FFoREncoding,
->>>>>>> 4d7188aa
+        &DeltaEncoding,
         &REEEncoding,
         &RoaringBoolEncoding,
         // RoaringIntEncoding,
