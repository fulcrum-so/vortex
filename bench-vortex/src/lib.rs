use arrow_array::RecordBatchReader;
use itertools::Itertools;
use log::info;
use parquet::arrow::arrow_reader::ParquetRecordBatchReaderBuilder;
use parquet::arrow::ProjectionMask;
use std::collections::HashSet;
use std::fs::{create_dir_all, File};
use std::path::{Path, PathBuf};
use std::sync::Arc;
use vortex::array::bool::BoolEncoding;
use vortex::array::chunked::{ChunkedArray, ChunkedEncoding};
use vortex::array::constant::ConstantEncoding;

use vortex::array::composite::CompositeEncoding;
use vortex::array::downcast::DowncastArrayBuiltin;
use vortex::array::primitive::PrimitiveEncoding;
use vortex::array::sparse::SparseEncoding;
use vortex::array::struct_::StructEncoding;
use vortex::array::varbin::VarBinEncoding;
use vortex::array::varbinview::VarBinViewEncoding;
use vortex::array::{Array, ArrayRef, Encoding};
use vortex::compress::{CompressConfig, CompressCtx};
use vortex::dtype::DType;
use vortex::formatter::display_tree;
use vortex_alp::ALPEncoding;
use vortex_dict::DictEncoding;
use vortex_fastlanes::{BitPackedEncoding, DeltaEncoding, FoREncoding};
use vortex_ree::REEEncoding;
use vortex_roaring::RoaringBoolEncoding;

pub fn enumerate_arrays() -> Vec<&'static dyn Encoding> {
    vec![
        // TODO(ngates): fix https://github.com/fulcrum-so/vortex/issues/35
        // Builtins
        &BoolEncoding,
        &ChunkedEncoding,
        &CompositeEncoding,
        &ConstantEncoding,
        &PrimitiveEncoding,
        &SparseEncoding,
        &StructEncoding,
        &VarBinEncoding,
        &VarBinViewEncoding,
        // Encodings
        &ALPEncoding,
        &DictEncoding,
        &BitPackedEncoding,
        &FoREncoding,
        &DeltaEncoding,
        &REEEncoding,
        &RoaringBoolEncoding,
        // &RoaringIntEncoding,
        // Doesn't offer anything more than FoR really
        // &ZigZagEncoding,
    ]
}

pub fn compress_ctx() -> CompressCtx {
    let cfg = CompressConfig::new(
        HashSet::from_iter(enumerate_arrays().iter().map(|e| (*e).id())),
        HashSet::default(),
    );
    info!("Compression config {cfg:?}");
    CompressCtx::new(Arc::new(cfg))
}

pub fn download_taxi_data() -> PathBuf {
    let download_path =
        Path::new(env!("CARGO_MANIFEST_DIR")).join("data/yellow-tripdata-2023-11.parquet");
    if download_path.exists() {
        return download_path;
    }

    create_dir_all(download_path.parent().unwrap()).unwrap();
    let mut download_file = File::create(&download_path).unwrap();
    reqwest::blocking::get(
        "https://d37ci6vzurychx.cloudfront.net/trip-data/yellow_tripdata_2023-11.parquet",
    )
    .unwrap()
    .copy_to(&mut download_file)
    .unwrap();

    download_path
}

pub fn compress_taxi_data() -> ArrayRef {
    let file = File::open(download_taxi_data()).unwrap();
    let builder = ParquetRecordBatchReaderBuilder::try_new(file).unwrap();
    let _mask = ProjectionMask::roots(builder.parquet_schema(), [1]);
    let _no_datetime_mask = ProjectionMask::roots(
        builder.parquet_schema(),
        [0, 3, 4, 5, 7, 8, 9, 10, 11, 12, 13, 14, 15, 16, 17, 18],
    );
    let reader = builder
        .with_projection(_mask)
        //.with_projection(no_datetime_mask)
        .with_batch_size(65_536)
        // .with_batch_size(5_000_000)
        // .with_limit(100_000)
        .build()
        .unwrap();

    let ctx = compress_ctx();
    let schema = reader.schema();
    let mut uncompressed_size = 0;
    let chunks = reader
        .into_iter()
        //.skip(39)
        //.take(1)
        .map(|batch_result| batch_result.unwrap())
        .map(ArrayRef::from)
        .map(|array| {
            uncompressed_size += array.nbytes();
            ctx.clone().compress(array.as_ref(), None).unwrap()
        })
        .collect_vec();

    let dtype: DType = schema.clone().try_into().unwrap();
    let compressed = ChunkedArray::new(chunks.clone(), dtype).boxed();

    info!("Compressed array {}", display_tree(compressed.as_ref()));

    let mut field_bytes = vec![0; schema.fields().len()];
    for chunk in chunks {
        let str = chunk.as_struct();
        for (i, field) in str.fields().iter().enumerate() {
            field_bytes[i] += field.nbytes();
        }
    }
    field_bytes.iter().enumerate().for_each(|(i, &nbytes)| {
        println!("{},{}", schema.field(i).name(), nbytes);
    });
    println!(
        "NBytes {}, Ratio {}",
        compressed.nbytes(),
        compressed.nbytes() as f32 / uncompressed_size as f32
    );

    compressed
}

#[cfg(test)]
mod test {
    use arrow_array::{ArrayRef as ArrowArrayRef, StructArray as ArrowStructArray};
    use log::LevelFilter;
    use parquet::arrow::arrow_reader::ParquetRecordBatchReaderBuilder;
    use simplelog::{ColorChoice, Config, TermLogger, TerminalMode};
    use std::fs::File;
    use std::ops::Deref;
    use std::sync::Arc;
    use vortex::array::ArrayRef;
    use vortex::compute::as_arrow::as_arrow;
    use vortex::encode::FromArrow;
    use vortex::serde::{ReadCtx, WriteCtx};

    use crate::{compress_ctx, compress_taxi_data, download_taxi_data};

    #[allow(dead_code)]
    fn setup_logger(level: LevelFilter) {
        TermLogger::init(
            level,
            Config::default(),
            TerminalMode::Mixed,
            ColorChoice::Auto,
        )
        .unwrap();
    }

    #[ignore]
    #[test]
    fn compression_ratio() {
<<<<<<< HEAD
        setup_logger(LevelFilter::Debug);
=======
        setup_logger(LevelFilter::Info);
>>>>>>> c6674ee4
        _ = compress_taxi_data();
    }

    #[ignore]
    #[test]
    fn round_trip_serde() {
        let file = File::open(download_taxi_data()).unwrap();
        let builder = ParquetRecordBatchReaderBuilder::try_new(file).unwrap();
        let reader = builder.with_limit(1).build().unwrap();

        for record_batch in reader.map(|batch_result| batch_result.unwrap()) {
            let struct_arrow: ArrowStructArray = record_batch.into();
            let arrow_array: ArrowArrayRef = Arc::new(struct_arrow);
            let vortex_array = ArrayRef::from_arrow(arrow_array.clone(), false);

            let mut buf = Vec::<u8>::new();
            let mut write_ctx = WriteCtx::new(&mut buf);
            write_ctx.write(vortex_array.as_ref()).unwrap();

            let mut read = buf.as_slice();
            let mut read_ctx = ReadCtx::new(vortex_array.dtype(), &mut read);
            read_ctx.read().unwrap();
        }
    }

    #[ignore]
    #[test]
    fn round_trip_arrow() {
        let file = File::open(download_taxi_data()).unwrap();
        let builder = ParquetRecordBatchReaderBuilder::try_new(file).unwrap();
        let reader = builder.with_limit(1).build().unwrap();

        for record_batch in reader.map(|batch_result| batch_result.unwrap()) {
            let struct_arrow: ArrowStructArray = record_batch.into();
            let arrow_array: ArrowArrayRef = Arc::new(struct_arrow);
            let vortex_array = ArrayRef::from_arrow(arrow_array.clone(), false);
            let vortex_as_arrow = as_arrow(vortex_array.as_ref()).unwrap();
            assert_eq!(vortex_as_arrow.deref(), arrow_array.deref());
        }
    }

    // Ignoring since Struct arrays don't currently support equality.
    // https://github.com/apache/arrow-rs/issues/5199
    #[ignore]
    #[test]
    fn round_trip_arrow_compressed() {
        let file = File::open(download_taxi_data()).unwrap();
        let builder = ParquetRecordBatchReaderBuilder::try_new(file).unwrap();
        let reader = builder.with_limit(1).build().unwrap();

        let ctx = compress_ctx();
        for record_batch in reader.map(|batch_result| batch_result.unwrap()) {
            let struct_arrow: ArrowStructArray = record_batch.into();
            let arrow_array: ArrowArrayRef = Arc::new(struct_arrow);
            let vortex_array = ArrayRef::from_arrow(arrow_array.clone(), false);

            let compressed = ctx.clone().compress(vortex_array.as_ref(), None).unwrap();
            let compressed_as_arrow = as_arrow(compressed.as_ref()).unwrap();
            assert_eq!(compressed_as_arrow.deref(), arrow_array.deref());
        }
    }
}<|MERGE_RESOLUTION|>--- conflicted
+++ resolved
@@ -166,14 +166,9 @@
         .unwrap();
     }
 
-    #[ignore]
     #[test]
     fn compression_ratio() {
-<<<<<<< HEAD
         setup_logger(LevelFilter::Debug);
-=======
-        setup_logger(LevelFilter::Info);
->>>>>>> c6674ee4
         _ = compress_taxi_data();
     }
 
