--- conflicted
+++ resolved
@@ -1,7 +1,8 @@
 use std::sync::{Arc, RwLock};
 
+use vortex::{ArrayWalker, compute, impl_array, impl_array_compute};
+use vortex::array::{Array, ArrayKind, ArrayRef, check_slice_bounds};
 use vortex::array::validity::Validity;
-use vortex::array::{check_slice_bounds, Array, ArrayKind, ArrayRef};
 use vortex::compress::EncodingCompression;
 use vortex::compute::scalar_at::scalar_at;
 use vortex::compute::search_sorted::SearchSortedSide;
@@ -9,7 +10,6 @@
 use vortex::formatter::{ArrayDisplay, ArrayFormatter};
 use vortex::serde::{ArraySerde, EncodingSerde};
 use vortex::stats::{Stat, Stats, StatsCompute, StatsSet};
-use vortex::{compute, impl_array, impl_array_compute, ArrayWalker};
 use vortex_error::{vortex_bail, vortex_err, VortexResult};
 use vortex_schema::DType;
 
@@ -97,17 +97,7 @@
 
 impl Array for REEArray {
     impl_array!();
-<<<<<<< HEAD
     impl_array_compute!();
-=======
-    #[inline]
-    fn with_compute_mut(
-        &self,
-        f: &mut dyn FnMut(&dyn ArrayCompute) -> VortexResult<()>,
-    ) -> VortexResult<()> {
-        f(self)
-    }
->>>>>>> 85f79ad3
 
     #[inline]
     fn len(&self) -> usize {
@@ -201,9 +191,9 @@
 
 #[cfg(test)]
 mod test {
-    use vortex::array::primitive::TypedPrimitiveTrait;
     use vortex::array::Array;
     use vortex::array::IntoArray;
+    use vortex::array::primitive::TypedPrimitiveTrait;
     use vortex::compute::flatten::flatten_primitive;
     use vortex::compute::scalar_at::scalar_at;
     use vortex_schema::{DType, IntWidth, Nullability, Signedness};
