use std::sync::{Arc, RwLock};

use vortex::array::{check_slice_bounds, Array, ArrayKind, ArrayRef};
use vortex::compress::EncodingCompression;
use vortex::compute::search_sorted::SearchSortedSide;
use vortex::compute::ArrayCompute;
use vortex::encoding::{Encoding, EncodingId, EncodingRef};
use vortex::formatter::{ArrayDisplay, ArrayFormatter};
use vortex::serde::{ArraySerde, EncodingSerde};
use vortex::stats::{Stat, Stats, StatsCompute, StatsSet};
use vortex::validity::Validity;
use vortex::validity::{OwnedValidity, ValidityView};
use vortex::view::{AsView, ToOwnedView};
use vortex::{compute, impl_array, ArrayWalker};
use vortex_error::{vortex_bail, vortex_err, VortexResult};
use vortex_schema::DType;

use crate::compress::ree_encode;

#[derive(Debug, Clone)]
pub struct REEArray {
    ends: ArrayRef,
    values: ArrayRef,
    validity: Option<Validity>,
    offset: usize,
    length: usize,
    stats: Arc<RwLock<StatsSet>>,
}

impl REEArray {
    pub fn new(
        ends: ArrayRef,
        values: ArrayRef,
        validity: Option<Validity>,
        length: usize,
    ) -> Self {
        Self::try_new(ends, values, validity, length).unwrap()
    }

    pub fn try_new(
        ends: ArrayRef,
        values: ArrayRef,
        validity: Option<Validity>,
        length: usize,
    ) -> VortexResult<Self> {
        if let Some(v) = &validity {
            assert_eq!(v.len(), length);
        }

        if !ends
            .stats()
            .get_as::<bool>(&Stat::IsStrictSorted)
            .unwrap_or(true)
        {
            vortex_bail!("Ends array must be strictly sorted",);
        }

        // TODO(ngates): https://github.com/fulcrum-so/spiral/issues/873
        Ok(Self {
            ends,
            values,
            validity,
            length,
            offset: 0,
            stats: Arc::new(RwLock::new(StatsSet::new())),
        })
    }

    pub fn find_physical_index(&self, index: usize) -> VortexResult<usize> {
        compute::search_sorted::search_sorted(
            self.ends(),
            index + self.offset,
            SearchSortedSide::Right,
        )
    }

    pub fn encode(array: &dyn Array) -> VortexResult<ArrayRef> {
        match ArrayKind::from(array) {
            ArrayKind::Primitive(p) => {
                let (ends, values) = ree_encode(p);
                Ok(REEArray::new(
                    ends.into_array(),
                    values.into_array(),
<<<<<<< HEAD
                    p.validity().to_owned_view(),
=======
                    p.validity(),
                    p.len(),
>>>>>>> 88d5fd0d
                )
                .into_array())
            }
            _ => Err(vortex_err!("REE can only encode primitive arrays")),
        }
    }

    #[inline]
    pub fn offset(&self) -> usize {
        self.offset
    }

    #[inline]
    pub fn ends(&self) -> &ArrayRef {
        &self.ends
    }

    #[inline]
    pub fn values(&self) -> &ArrayRef {
        &self.values
    }
}

impl Array for REEArray {
    impl_array!();
    #[inline]
    fn with_compute_mut(
        &self,
        f: &mut dyn FnMut(&dyn ArrayCompute) -> VortexResult<()>,
    ) -> VortexResult<()> {
        f(self)
    }

    #[inline]
    fn len(&self) -> usize {
        self.length
    }

    #[inline]
    fn is_empty(&self) -> bool {
        self.length == 0
    }

    #[inline]
    fn dtype(&self) -> &DType {
        self.values.dtype()
    }

    #[inline]
    fn stats(&self) -> Stats {
        Stats::new(&self.stats, self)
    }

    fn slice(&self, start: usize, stop: usize) -> VortexResult<ArrayRef> {
        check_slice_bounds(self, start, stop)?;
        let slice_begin = self.find_physical_index(start)?;
        let slice_end = self.find_physical_index(stop)?;
        Ok(Self {
            ends: self.ends.slice(slice_begin, slice_end + 1)?,
            values: self.values.slice(slice_begin, slice_end + 1)?,
            validity: self
                .validity()
                .map(|v| v.slice(slice_begin, slice_end + 1))
                .transpose()?,
            offset: start,
            length: stop - start,
            stats: Arc::new(RwLock::new(StatsSet::new())),
        }
        .into_array())
    }

    #[inline]
    fn encoding(&self) -> EncodingRef {
        &REEEncoding
    }

    #[inline]
    // Values and ends have been sliced to the nearest run end value so the size in bytes is accurate
    fn nbytes(&self) -> usize {
        self.values.nbytes() + self.ends.nbytes()
    }

    fn serde(&self) -> Option<&dyn ArraySerde> {
        Some(self)
    }

    fn walk(&self, walker: &mut dyn ArrayWalker) -> VortexResult<()> {
        walker.visit_child(self.values())?;
        walker.visit_child(self.ends())
    }
}

impl OwnedValidity for REEArray {
    fn validity(&self) -> Option<ValidityView> {
        self.validity.as_view()
    }
}

impl StatsCompute for REEArray {}

#[derive(Debug)]
pub struct REEEncoding;

impl REEEncoding {
    pub const ID: EncodingId = EncodingId::new("vortex.ree");
}

impl Encoding for REEEncoding {
    fn id(&self) -> EncodingId {
        Self::ID
    }

    fn compression(&self) -> Option<&dyn EncodingCompression> {
        Some(self)
    }

    fn serde(&self) -> Option<&dyn EncodingSerde> {
        Some(self)
    }
}

impl ArrayDisplay for REEArray {
    fn fmt(&self, f: &mut ArrayFormatter) -> std::fmt::Result {
        f.child("values", self.values())?;
        f.child("ends", self.ends())
    }
}

#[cfg(test)]
mod test {
    use vortex::array::Array;
    use vortex::array::IntoArray;
    use vortex::compute::flatten::flatten_primitive;
    use vortex::compute::scalar_at::scalar_at;
    use vortex_schema::{DType, IntWidth, Nullability, Signedness};

    use crate::REEArray;

    #[test]
    fn new() {
        let arr = REEArray::new(
            vec![2u32, 5, 10].into_array(),
            vec![1i32, 2, 3].into_array(),
            None,
            10,
        );
        assert_eq!(arr.len(), 10);
        assert_eq!(
            arr.dtype(),
            &DType::Int(IntWidth::_32, Signedness::Signed, Nullability::NonNullable)
        );

        // 0, 1 => 1
        // 2, 3, 4 => 2
        // 5, 6, 7, 8, 9 => 3
        assert_eq!(scalar_at(&arr, 0).unwrap(), 1.into());
        assert_eq!(scalar_at(&arr, 2).unwrap(), 2.into());
        assert_eq!(scalar_at(&arr, 5).unwrap(), 3.into());
        assert_eq!(scalar_at(&arr, 9).unwrap(), 3.into());
    }

    #[test]
    fn slice() {
        let arr = REEArray::new(
            vec![2u32, 5, 10].into_array(),
            vec![1i32, 2, 3].into_array(),
            None,
            10,
        )
        .slice(3, 8)
        .unwrap();
        assert_eq!(
            arr.dtype(),
            &DType::Int(IntWidth::_32, Signedness::Signed, Nullability::NonNullable)
        );
        assert_eq!(arr.len(), 5);

        assert_eq!(
            flatten_primitive(&arr).unwrap().typed_data::<i32>(),
            vec![2, 2, 3, 3, 3]
        );
    }

    #[test]
    fn flatten() {
        let arr = REEArray::new(
            vec![2u32, 5, 10].into_array(),
            vec![1i32, 2, 3].into_array(),
            None,
            10,
        );
        assert_eq!(
            flatten_primitive(&arr).unwrap().typed_data::<i32>(),
            vec![1, 1, 2, 2, 2, 3, 3, 3, 3, 3]
        );
    }
}<|MERGE_RESOLUTION|>--- conflicted
+++ resolved
@@ -81,12 +81,8 @@
                 Ok(REEArray::new(
                     ends.into_array(),
                     values.into_array(),
-<<<<<<< HEAD
                     p.validity().to_owned_view(),
-=======
-                    p.validity(),
                     p.len(),
->>>>>>> 88d5fd0d
                 )
                 .into_array())
             }
