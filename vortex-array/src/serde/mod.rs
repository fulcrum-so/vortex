--- conflicted
+++ resolved
@@ -5,22 +5,14 @@
 use flatbuffers::root;
 use itertools::Itertools;
 
-<<<<<<< HEAD
 use crate::array::composite::COMPOSITE_EXTENSIONS;
 use crate::array::{Array, ArrayRef};
 use crate::encoding::{find_encoding, EncodingId, ENCODINGS};
-=======
-use vortex_error::{vortex_err, VortexResult};
-use vortex_schema::{DType, FbDeserialize, FbSerialize, IntWidth, Nullability, Signedness};
-
-use crate::array::composite::find_extension_id;
-use crate::array::{Array, ArrayRef, EncodingId, ENCODINGS};
->>>>>>> b7d1eed5
 use crate::ptype::PType;
 use crate::scalar::{Scalar, ScalarReader, ScalarWriter};
 use crate::serde::ptype::PTypeTag;
 use crate::validity::Validity;
-use vortex_error::{VortexError, VortexResult};
+use vortex_error::{vortex_err, VortexResult};
 use vortex_schema::DTypeSerdeContext;
 use vortex_schema::{DType, IntWidth, Nullability, Signedness};
 
@@ -65,7 +57,7 @@
         _view: &'view ArrayView,
         _f: &mut dyn FnMut(&dyn ArrayCompute) -> VortexResult<()>,
     ) -> VortexResult<()> {
-        Err(VortexError::ComputeError("Compute not implemented".into()))
+        Err(vortex_err!(ComputeError: "Compute not implemented"))
     }
 
     fn read(&self, ctx: &mut ReadCtx) -> VortexResult<ArrayRef>;
@@ -130,16 +122,11 @@
     #[inline]
     pub fn dtype(&mut self) -> VortexResult<DType> {
         let dtype_bytes = self.read_slice()?;
-<<<<<<< HEAD
         let ctx = DTypeSerdeContext::new(COMPOSITE_EXTENSIONS.iter().map(|e| e.id()).collect_vec());
         DType::read_flatbuffer(
             &ctx,
             &(root::<vortex_schema::flatbuffers::DType>(&dtype_bytes)?),
         )
-        .map_err(|e| VortexError::InvalidSerde(format!("Failed to read DType {}", e).into()))
-=======
-        DType::deserialize(&dtype_bytes, find_extension_id)
->>>>>>> b7d1eed5
     }
 
     pub fn ptype(&mut self) -> VortexResult<PType> {
