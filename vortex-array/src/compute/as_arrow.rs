--- conflicted
+++ resolved
@@ -18,21 +18,11 @@
             return a.as_arrow();
         }
 
-<<<<<<< HEAD
         // Otherwise, flatten and try again.
         let array = flatten(array)?.into_array();
-        return c.as_arrow().map(|a| a.as_arrow()).unwrap_or_else(|| {
-            Err(VortexError::NotImplemented(
-                "as_arrow",
-                array.encoding().id().name(),
-            ))
-        });
-=======
-    // Otherwise, flatten and try again.
-    let array = flatten(array)?.into_array();
-    array.as_arrow().map(|a| a.as_arrow()).unwrap_or_else(|| {
-        Err(vortex_err!(NotImplemented: "as_arrow", array.encoding().id().name()))
->>>>>>> b7d1eed5
+        c.as_arrow().map(|a| a.as_arrow()).unwrap_or_else(|| {
+            Err(vortex_err!(NotImplemented: "as_arrow", array.encoding().id().name()))
+        })
     })
 }
 
