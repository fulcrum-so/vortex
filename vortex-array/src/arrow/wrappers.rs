--- conflicted
+++ resolved
@@ -3,6 +3,7 @@
 
 use crate::array::primitive::PrimitiveArray;
 use crate::array::validity::{Validity, ValidityView};
+use crate::array::Array;
 use crate::ptype::NativePType;
 
 pub fn as_scalar_buffer<T: NativePType>(array: PrimitiveArray) -> ScalarBuffer<T> {
@@ -14,7 +15,6 @@
     OffsetBuffer::new(as_scalar_buffer(array))
 }
 
-<<<<<<< HEAD
 pub fn as_nulls(validity: Validity) -> VortexResult<Option<NullBuffer>> {
     match validity {
         Validity::Valid(_) => Ok(None),
@@ -23,31 +23,4 @@
             validity.to_bool_array().buffer().clone(),
         ))),
     }
-=======
-pub fn as_nulls_view(validity: Option<ValidityView>) -> VortexResult<Option<NullBuffer>> {
-    if validity.is_none() {
-        return Ok(None);
-    }
-
-    // Short-circuit if the validity is constant
-    let validity = validity.unwrap();
-    if validity.all_valid() {
-        return Ok(None);
-    }
-
-    if validity.all_invalid() {
-        return Ok(Some(NullBuffer::new_null(validity.len())));
-    }
-
-    Ok(Some(NullBuffer::new(
-        validity.to_bool_array().buffer().clone(),
-    )))
-}
-
-pub fn as_nulls(validity: Option<Validity>) -> VortexResult<Option<NullBuffer>> {
-    match validity {
-        None => Ok(None),
-        Some(v) => as_nulls_view(Some(v.as_view())),
-    }
->>>>>>> 85f79ad3
 }