use std::sync::Arc;

use arrow_array::{
    ArrayRef as ArrowArrayRef, BinaryArray, LargeBinaryArray, LargeStringArray, StringArray,
};
use itertools::Itertools;

use vortex_error::{VortexError, VortexResult};
use vortex_schema::DType;

use crate::array::downcast::DowncastArrayBuiltin;
use crate::array::primitive::PrimitiveArray;
use crate::array::varbin::VarBinArray;
use crate::array::{Array, ArrayRef};
use crate::arrow::wrappers::{as_nulls, as_offset_buffer};
use crate::compute::as_arrow::AsArrowArray;
use crate::compute::as_contiguous::{as_contiguous, AsContiguousFn};
use crate::compute::cast::cast;
use crate::compute::flatten::{flatten, flatten_primitive, FlattenFn, FlattenedArray};
use crate::compute::scalar_at::ScalarAtFn;
use crate::compute::ArrayCompute;
use crate::ptype::PType;
use crate::scalar::{BinaryScalar, Scalar, Utf8Scalar};
use crate::validity::{ArrayValidity, Validity};

impl ArrayCompute for VarBinArray {
    fn as_arrow(&self) -> Option<&dyn AsArrowArray> {
        Some(self)
    }

    fn as_contiguous(&self) -> Option<&dyn AsContiguousFn> {
        Some(self)
    }

    fn flatten(&self) -> Option<&dyn FlattenFn> {
        Some(self)
    }

    fn scalar_at(&self) -> Option<&dyn ScalarAtFn> {
        Some(self)
    }
}

impl AsContiguousFn for VarBinArray {
    fn as_contiguous(&self, arrays: &[ArrayRef]) -> VortexResult<ArrayRef> {
        let bytes_chunks: Vec<ArrayRef> = arrays
            .iter()
            .map(|a| a.as_varbin().sliced_bytes())
            .try_collect()?;
        let bytes = as_contiguous(&bytes_chunks)?;

<<<<<<< HEAD
        let validity = as_contiguous(
            &arrays
                .iter()
                .map(|a| {
                    a.as_varbin()
                        .validity()
                        .cloned()
                        .unwrap_or_else(|| BoolArray::from(vec![true; a.len()]).into_array())
                })
                .collect_vec(),
        )?;
=======
        let validity = if self.dtype().is_nullable() {
            Some(Validity::from_iter(arrays.iter().map(|a| {
                a.validity().unwrap_or_else(|| Validity::valid(a.len()))
            })))
        } else {
            None
        };
>>>>>>> 308fde9f

        let mut offsets = Vec::new();
        offsets.push(0);
        for a in arrays.iter().map(|a| a.as_varbin()) {
            let first_offset: u64 = a.first_offset()?;
            let offsets_array = flatten_primitive(cast(a.offsets(), PType::U64.into())?.as_ref())?;
            let shift = offsets.last().copied().unwrap_or(0);
            offsets.extend(
                offsets_array
                    .typed_data::<u64>()
                    .iter()
                    .skip(1) // Ignore the zero offset for each array
                    .map(|o| o + shift - first_offset),
            );
        }

        let offsets_array = PrimitiveArray::from(offsets).into_array();

        Ok(VarBinArray::new(offsets_array, bytes, self.dtype.clone(), validity).into_array())
    }
}

impl AsArrowArray for VarBinArray {
    fn as_arrow(&self) -> VortexResult<ArrowArrayRef> {
        // Ensure the offsets are either i32 or i64
        let offsets = flatten_primitive(self.offsets())?;
        let offsets = match offsets.ptype() {
            PType::I32 | PType::I64 => offsets,
            // Unless it's u64, everything else can be converted into an i32.
            // FIXME(ngates): do not copy offsets again
            PType::U64 => {
                flatten_primitive(cast(&offsets.to_array(), PType::I64.into())?.as_ref())?
            }
            _ => flatten_primitive(cast(&offsets.to_array(), PType::I32.into())?.as_ref())?,
        };
        let nulls = as_nulls(self.validity())?;

        let data = flatten_primitive(self.bytes())?;
        assert_eq!(data.ptype(), PType::U8);
        let data = data.buffer().clone();

        // Switch on Arrow DType.
        Ok(match self.dtype() {
            DType::Binary(_) => match offsets.ptype() {
                PType::I32 => Arc::new(BinaryArray::new(
                    as_offset_buffer::<i32>(offsets),
                    data,
                    nulls,
                )),
                PType::I64 => Arc::new(LargeBinaryArray::new(
                    as_offset_buffer::<i64>(offsets),
                    data,
                    nulls,
                )),
                _ => panic!("Invalid offsets type"),
            },
            DType::Utf8(_) => match offsets.ptype() {
                PType::I32 => Arc::new(StringArray::new(
                    as_offset_buffer::<i32>(offsets),
                    data,
                    nulls,
                )),
                PType::I64 => Arc::new(LargeStringArray::new(
                    as_offset_buffer::<i64>(offsets),
                    data,
                    nulls,
                )),
                _ => panic!("Invalid offsets type"),
            },
            _ => return Err(VortexError::InvalidDType(self.dtype().clone())),
        })
    }
}

impl FlattenFn for VarBinArray {
    fn flatten(&self) -> VortexResult<FlattenedArray> {
        let bytes = flatten(self.bytes())?.into_array();
        let offsets = flatten(self.offsets())?.into_array();
        Ok(FlattenedArray::VarBin(VarBinArray::new(
            offsets,
            bytes,
            self.dtype.clone(),
            self.validity(),
        )))
    }
}

impl ScalarAtFn for VarBinArray {
    fn scalar_at(&self, index: usize) -> VortexResult<Scalar> {
        if self.is_valid(index) {
            self.bytes_at(index).map(|bytes| {
                if matches!(self.dtype, DType::Utf8(_)) {
                    unsafe { String::from_utf8_unchecked(bytes) }.into()
                } else {
                    bytes.into()
                }
            })
        } else if matches!(self.dtype, DType::Utf8(_)) {
            Ok(Utf8Scalar::new(None).into())
        } else {
            Ok(BinaryScalar::new(None).into())
        }
    }
}<|MERGE_RESOLUTION|>--- conflicted
+++ resolved
@@ -49,19 +49,6 @@
             .try_collect()?;
         let bytes = as_contiguous(&bytes_chunks)?;
 
-<<<<<<< HEAD
-        let validity = as_contiguous(
-            &arrays
-                .iter()
-                .map(|a| {
-                    a.as_varbin()
-                        .validity()
-                        .cloned()
-                        .unwrap_or_else(|| BoolArray::from(vec![true; a.len()]).into_array())
-                })
-                .collect_vec(),
-        )?;
-=======
         let validity = if self.dtype().is_nullable() {
             Some(Validity::from_iter(arrays.iter().map(|a| {
                 a.validity().unwrap_or_else(|| Validity::valid(a.len()))
@@ -69,7 +56,6 @@
         } else {
             None
         };
->>>>>>> 308fde9f
 
         let mut offsets = Vec::new();
         offsets.push(0);
