--- conflicted
+++ resolved
@@ -1,9 +1,5 @@
-<<<<<<< HEAD
 use itertools::Itertools;
-use vortex_error::{VortexError, VortexResult};
-=======
 use vortex_error::{vortex_bail, VortexResult};
->>>>>>> b7d1eed5
 use vortex_schema::DType;
 
 use crate::array::struct_::{StructArray, StructEncoding};
@@ -86,6 +82,7 @@
                 vec![7u8, 37, 71, 97].into_array(),
                 PrimitiveArray::from_iter(vec![Some(0), None, Some(2), Some(42)]).into_array(),
             ],
+            4,
         );
 
         let read_arr = roundtrip_array(&arr).unwrap();
