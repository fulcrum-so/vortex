use core::cmp::min;
use std::iter;
use std::mem::size_of;
use std::panic::RefUnwindSafe;
use std::ptr::NonNull;
use std::sync::{Arc, RwLock};

use allocator_api2::alloc::Allocator;
use arrow_buffer::buffer::{Buffer, ScalarBuffer};
use itertools::Itertools;
use linkme::distributed_slice;
<<<<<<< HEAD
=======
use num_traits::AsPrimitive;
>>>>>>> 88d5fd0d
pub use view::*;
use vortex_error::{vortex_bail, VortexResult};
use vortex_schema::{DType, Nullability};

use crate::accessor::ArrayAccessor;
use crate::array::primitive::compute::PrimitiveTrait;
<<<<<<< HEAD
=======
use crate::array::validity::{Validity, ValidityView};
>>>>>>> 88d5fd0d
use crate::array::IntoArray;
use crate::array::{check_slice_bounds, Array, ArrayRef};
use crate::compute::ArrayCompute;
use crate::encoding::{Encoding, EncodingId, EncodingRef, ENCODINGS};
use crate::formatter::{ArrayDisplay, ArrayFormatter};
use crate::iterator::ArrayIter;
use crate::ptype::{match_each_native_ptype, NativePType, PType};
use crate::serde::{ArraySerde, EncodingSerde};
use crate::stats::{Stats, StatsSet};
use crate::validity::{ArrayValidity, OwnedValidity};
use crate::validity::{Validity, ValidityView};
use crate::view::{AsView, ToOwnedView};
use crate::{impl_array, ArrayWalker};

mod compute;
mod serde;
mod stats;
mod view;

#[derive(Debug, Clone)]
pub struct PrimitiveArray {
    buffer: Buffer,
    ptype: PType,
    dtype: DType,
    validity: Option<Validity>,
    stats: Arc<RwLock<StatsSet>>,
}

impl PrimitiveArray {
    pub fn new(ptype: PType, buffer: Buffer, validity: Option<Validity>) -> Self {
        Self::try_new(ptype, buffer, validity).unwrap()
    }

    pub fn try_new(ptype: PType, buffer: Buffer, validity: Option<Validity>) -> VortexResult<Self> {
        if let Some(v) = validity.as_view() {
            if v.len() != buffer.len() / ptype.byte_width() {
                vortex_bail!("Validity length does not match buffer length");
            }
            assert_eq!(v.len(), buffer.len() / ptype.byte_width());
        }
        let dtype = DType::from(ptype).with_nullability(validity.is_some().into());
        Ok(Self {
            buffer,
            ptype,
            dtype,
            validity,
            stats: Arc::new(RwLock::new(StatsSet::new())),
        })
    }

    /// Allocate buffer from allocator-api2 vector. This would be easier when arrow gets https://github.com/apache/arrow-rs/issues/3960
    #[inline]
    pub fn from_vec_in<T: NativePType, A: Allocator + RefUnwindSafe + Send + Sync + 'static>(
        values: allocator_api2::vec::Vec<T, A>,
    ) -> Self {
        Self::from_nullable_in(values, None)
    }

    pub fn from_nullable_in<
        T: NativePType,
        A: Allocator + RefUnwindSafe + Send + Sync + 'static,
    >(
        values: allocator_api2::vec::Vec<T, A>,
        validity: Option<Validity>,
    ) -> Self {
        let ptr = values.as_ptr();
        let buffer = unsafe {
            Buffer::from_custom_allocation(
                NonNull::new(ptr as _).unwrap(),
                values.len() * size_of::<T>(),
                Arc::new(values),
            )
        };
        Self::new(T::PTYPE, buffer, validity)
    }

    pub fn from_nullable<T: NativePType>(values: Vec<T>, validity: Option<Validity>) -> Self {
        let buffer = Buffer::from_vec::<T>(values);
        Self::new(T::PTYPE, buffer, validity)
    }

    pub fn from_value<T: NativePType>(value: T, n: usize) -> Self {
        PrimitiveArray::from(iter::repeat(value).take(n).collect::<Vec<_>>())
    }

    pub fn null<T: NativePType>(n: usize) -> Self {
        PrimitiveArray::from_nullable(
            iter::repeat(T::zero()).take(n).collect::<Vec<_>>(),
            Some(Validity::Invalid(n)),
        )
    }

    pub fn into_nullable(self, nullability: Nullability) -> Self {
        let dtype = Array::dtype(&self).with_nullability(nullability);
        if self.validity().is_some() && nullability == Nullability::NonNullable {
            panic!("Cannot convert nullable array to non-nullable array")
        }
        let len = Array::len(&self);
        let validity = if nullability == Nullability::Nullable {
            Some(
                self.validity()
                    .to_owned_view()
                    .unwrap_or_else(|| Validity::Valid(len)),
            )
        } else {
            None
        };
        Self {
            buffer: self.buffer,
            ptype: self.ptype,
            dtype,
            validity,
            stats: self.stats,
        }
    }

    #[inline]
    pub fn ptype(&self) -> PType {
        self.ptype
    }

    #[inline]
    pub fn buffer(&self) -> &Buffer {
        &self.buffer
    }

    pub fn scalar_buffer<T: NativePType>(&self) -> ScalarBuffer<T> {
        ScalarBuffer::from(self.buffer().clone())
    }

    pub fn typed_data<T: NativePType>(&self) -> &[T] {
        if self.ptype() != T::PTYPE {
            panic!(
                "Invalid PType! Expected {}, got self.ptype {}",
                T::PTYPE,
                self.ptype()
            );
        }
        self.buffer().typed_data()
    }

    pub fn patch<P: AsPrimitive<usize>, T: NativePType>(
        mut self,
        positions: &[P],
        values: &[T],
    ) -> VortexResult<Self> {
        if self.ptype() != T::PTYPE {
            vortex_bail!(MismatchedTypes: self.dtype, T::PTYPE)
        }

        let mut own_values = self
            .buffer
            .into_vec::<T>()
            .unwrap_or_else(|b| Vec::from(b.typed_data::<T>()));
        // TODO(robert): Also patch validity
        for (idx, value) in positions.iter().zip_eq(values.iter()) {
            own_values[(*idx).as_()] = *value;
        }
        self.buffer = Buffer::from_vec::<T>(own_values);
        Ok(self)
    }

    pub(crate) fn as_trait<T: NativePType>(&self) -> &dyn PrimitiveTrait<T> {
        assert_eq!(self.ptype, T::PTYPE);
        self
    }

    pub fn reinterpret_cast(&self, ptype: PType) -> Self {
        if self.ptype() == ptype {
            return self.clone();
        }

        assert_eq!(
            self.ptype().byte_width(),
            ptype.byte_width(),
            "can't reinterpret cast between integers of two different widths"
        );

        PrimitiveArray::new(ptype, self.buffer().clone(), self.validity())
    }
}

impl Array for PrimitiveArray {
    impl_array!();

    #[inline]
    fn len(&self) -> usize {
        self.buffer.len() / self.ptype.byte_width()
    }

    #[inline]
    fn is_empty(&self) -> bool {
        self.buffer.is_empty()
    }

    #[inline]
    fn dtype(&self) -> &DType {
        &self.dtype
    }

    #[inline]
    fn stats(&self) -> Stats {
        Stats::new(&self.stats, self)
    }

    fn slice(&self, start: usize, stop: usize) -> VortexResult<ArrayRef> {
        check_slice_bounds(self, start, stop)?;

        let byte_start = start * self.ptype.byte_width();
        let byte_length = (stop - start) * self.ptype.byte_width();

        Ok(Self {
            buffer: self.buffer.slice_with_length(byte_start, byte_length),
            ptype: self.ptype,
            validity: self.validity().map(|v| v.slice(start, stop)).transpose()?,
            dtype: self.dtype.clone(),
            stats: Arc::new(RwLock::new(StatsSet::new())),
        }
        .into_array())
    }

    #[inline]
    fn encoding(&self) -> EncodingRef {
        &PrimitiveEncoding
    }

    fn nbytes(&self) -> usize {
        self.buffer.len()
    }

    #[inline]
    fn with_compute_mut(
        &self,
        f: &mut dyn FnMut(&dyn ArrayCompute) -> VortexResult<()>,
    ) -> VortexResult<()> {
        match_each_native_ptype!(self.ptype(), |$P| {
            f(&self.as_trait::<$P>())
        })
    }

    fn serde(&self) -> Option<&dyn ArraySerde> {
        Some(self)
    }

    fn walk(&self, walker: &mut dyn ArrayWalker) -> VortexResult<()> {
        if let Some(v) = self.validity() {
            // FIXME(ngates): should validity implement Array?
            walker.visit_child(&v.to_array())?;
        }
        walker.visit_buffer(self.buffer())
    }
}

impl OwnedValidity for PrimitiveArray {
    fn validity(&self) -> Option<ValidityView> {
        self.validity.as_view()
    }
}

impl<T: NativePType> PrimitiveTrait<T> for PrimitiveArray {
    fn ptype(&self) -> PType {
        self.ptype
    }

    fn buffer(&self) -> &Buffer {
        &self.buffer
    }

    fn to_primitive(&self) -> PrimitiveArray {
        self.clone()
    }
}

impl<T: NativePType> ArrayAccessor<'_, T> for PrimitiveArray {
    fn value(&self, index: usize) -> Option<T> {
        if self.is_valid(index) {
            Some(self.typed_data::<T>()[index])
        } else {
            None
        }
    }
}

impl PrimitiveArray {
    pub fn iter<T: NativePType>(&self) -> ArrayIter<PrimitiveArray, T> {
        ArrayIter::new(self)
    }
}

#[derive(Debug)]
pub struct PrimitiveEncoding;

impl PrimitiveEncoding {
    pub const ID: EncodingId = EncodingId::new("vortex.primitive");
}

#[distributed_slice(ENCODINGS)]
static ENCODINGS_PRIMITIVE: EncodingRef = &PrimitiveEncoding;

impl Encoding for PrimitiveEncoding {
    fn id(&self) -> EncodingId {
        Self::ID
    }

    fn serde(&self) -> Option<&dyn EncodingSerde> {
        Some(self)
    }
}

impl<T: NativePType> From<Vec<T>> for PrimitiveArray {
    fn from(values: Vec<T>) -> Self {
        Self::from_nullable(values, None)
    }
}

impl<T: NativePType> IntoArray for Vec<T> {
    fn into_array(self) -> ArrayRef {
        PrimitiveArray::from(self).into_array()
    }
}

impl<T: NativePType> FromIterator<Option<T>> for PrimitiveArray {
    fn from_iter<I: IntoIterator<Item = Option<T>>>(iter: I) -> Self {
        let iter = iter.into_iter();
        let (lower, _) = iter.size_hint();

        let mut validity: Vec<bool> = Vec::with_capacity(lower);
        let values: Vec<T> = iter
            .map(|i| {
                validity.push(i.is_some());
                i.unwrap_or_default()
            })
            .collect::<Vec<_>>();

        PrimitiveArray::from_nullable(
            values,
            if !validity.is_empty() {
                Some(validity.into())
            } else {
                None
            },
        )
    }
}

impl ArrayDisplay for PrimitiveArray {
    fn fmt(&self, f: &mut ArrayFormatter) -> std::fmt::Result {
        match_each_native_ptype!(self.ptype(), |$P| {
            f.property("values", format!("{:?}{}",
                &self.buffer().typed_data::<$P>()[..min(10, Array::len(self))],
                if Array::len(self) > 10 { "..." } else { "" }))
        })?;
        f.validity(self.validity())
    }
}

#[cfg(test)]
mod test {
    use vortex_schema::{DType, IntWidth, Nullability, Signedness};

    use crate::array::primitive::PrimitiveArray;
    use crate::array::Array;
    use crate::compute::scalar_at::scalar_at;
    use crate::ptype::PType;

    #[test]
    fn from_arrow() {
        let arr = PrimitiveArray::from(vec![1, 2, 3]);
        assert_eq!(arr.len(), 3);
        assert_eq!(arr.ptype, PType::I32);
        assert_eq!(
            arr.dtype(),
            &DType::Int(IntWidth::_32, Signedness::Signed, Nullability::NonNullable)
        );

        // Ensure we can fetch the scalar at the given index.
        assert_eq!(scalar_at(&arr, 0).unwrap(), 1.into());
        assert_eq!(scalar_at(&arr, 1).unwrap(), 2.into());
        assert_eq!(scalar_at(&arr, 2).unwrap(), 3.into());
    }

    #[test]
    fn slice() {
        let arr = PrimitiveArray::from(vec![1, 2, 3, 4, 5])
            .slice(1, 4)
            .unwrap();
        assert_eq!(arr.len(), 3);
        assert_eq!(scalar_at(&arr, 0).unwrap(), 2.into());
        assert_eq!(scalar_at(&arr, 1).unwrap(), 3.into());
        assert_eq!(scalar_at(&arr, 2).unwrap(), 4.into());
    }
}<|MERGE_RESOLUTION|>--- conflicted
+++ resolved
@@ -9,20 +9,13 @@
 use arrow_buffer::buffer::{Buffer, ScalarBuffer};
 use itertools::Itertools;
 use linkme::distributed_slice;
-<<<<<<< HEAD
-=======
 use num_traits::AsPrimitive;
->>>>>>> 88d5fd0d
 pub use view::*;
 use vortex_error::{vortex_bail, VortexResult};
 use vortex_schema::{DType, Nullability};
 
 use crate::accessor::ArrayAccessor;
 use crate::array::primitive::compute::PrimitiveTrait;
-<<<<<<< HEAD
-=======
-use crate::array::validity::{Validity, ValidityView};
->>>>>>> 88d5fd0d
 use crate::array::IntoArray;
 use crate::array::{check_slice_bounds, Array, ArrayRef};
 use crate::compute::ArrayCompute;
@@ -201,7 +194,11 @@
             "can't reinterpret cast between integers of two different widths"
         );
 
-        PrimitiveArray::new(ptype, self.buffer().clone(), self.validity())
+        PrimitiveArray::new(
+            ptype,
+            self.buffer().clone(),
+            self.validity().to_owned_view(),
+        )
     }
 }
 
