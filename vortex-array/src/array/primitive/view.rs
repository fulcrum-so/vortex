--- conflicted
+++ resolved
@@ -2,24 +2,20 @@
 use std::sync::Arc;
 
 use arrow_buffer::Buffer;
+
 use vortex_error::{vortex_err, VortexResult};
 use vortex_schema::DType;
 
+use crate::array::{Array, ArrayRef, PrimitiveArray};
 use crate::array::primitive::compute::PrimitiveTrait;
 use crate::array::validity::{Validity, ValidityView};
-<<<<<<< HEAD
-use crate::array::{Array, ArrayRef, PrimitiveArray};
+use crate::ArrayWalker;
 use crate::compute::ArrayCompute;
 use crate::encoding::EncodingRef;
 use crate::formatter::{ArrayDisplay, ArrayFormatter};
 use crate::ptype::PType;
-=======
-use crate::array::PrimitiveArray;
-use crate::ptype::{NativePType, PType};
->>>>>>> 85f79ad3
 use crate::serde::ArrayView;
 use crate::stats::Stats;
-use crate::ArrayWalker;
 
 #[derive(Debug)]
 pub struct PrimitiveView<'a> {
@@ -52,18 +48,11 @@
     }
 }
 
-<<<<<<< HEAD
 impl Array for PrimitiveView<'_> {
     fn as_any(&self) -> &dyn Any {
         todo!()
-=======
-    pub(crate) fn as_trait<T: NativePType>(&self) -> &dyn PrimitiveTrait<T> {
-        assert_eq!(self.ptype, T::PTYPE);
-        self
->>>>>>> 85f79ad3
     }
 
-<<<<<<< HEAD
     fn into_any(self: Arc<Self>) -> Arc<dyn Any + Send + Sync> {
         todo!()
     }
@@ -117,26 +106,9 @@
 
     fn walk(&self, _walker: &mut dyn ArrayWalker) -> VortexResult<()> {
         todo!()
-=======
-impl<'a, T: NativePType> PrimitiveTrait<T> for PrimitiveView<'a> {
-    fn dtype(&self) -> &DType {
-        self.view.dtype()
     }
+}
 
-    fn ptype(&self) -> PType {
-        self.ptype
-    }
-
-    fn validity_view(&self) -> Option<ValidityView> {
-        self.validity.clone()
-    }
-
-    fn buffer(&self) -> &Buffer {
-        self.buffer
->>>>>>> 85f79ad3
-    }
-
-<<<<<<< HEAD
 impl ArrayDisplay for PrimitiveView<'_> {
     fn fmt(&self, _fmt: &'_ mut ArrayFormatter) -> std::fmt::Result {
         todo!()
@@ -165,13 +137,4 @@
             self.validity.as_ref().map(|v| v.to_validity()),
         )
     }
-=======
-    fn to_primitive(&self) -> PrimitiveArray {
-        PrimitiveArray::new(
-            self.ptype(),
-            self.buffer.clone(),
-            self.validity.as_ref().map(|v| v.to_validity()),
-        )
-    }
->>>>>>> 85f79ad3
 }