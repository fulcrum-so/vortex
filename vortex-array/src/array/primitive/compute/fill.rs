--- conflicted
+++ resolved
@@ -1,32 +1,20 @@
 use vortex_error::VortexResult;
 
+use crate::array::{Array, ArrayRef, IntoArray};
 use crate::array::primitive::compute::PrimitiveTrait;
-<<<<<<< HEAD
 use crate::array::primitive::compute::TypedPrimitiveTrait;
-=======
->>>>>>> 85f79ad3
 use crate::array::primitive::PrimitiveArray;
-use crate::array::{Array, ArrayRef, IntoArray};
 use crate::compute::fill::FillForwardFn;
 use crate::ptype::NativePType;
 
-<<<<<<< HEAD
 impl FillForwardFn for &dyn PrimitiveTrait {
-=======
-impl<T: NativePType> FillForwardFn for &dyn PrimitiveTrait<T> {
->>>>>>> 85f79ad3
     fn fill_forward(&self) -> VortexResult<ArrayRef> {
         if self.validity_view().is_none() {
             return Ok(self.to_array());
         }
 
-<<<<<<< HEAD
         let validity = self.validity().unwrap();
         if validity.as_view().all_valid() {
-=======
-        let validity = self.validity_view().unwrap();
-        if validity.all_valid() {
->>>>>>> 85f79ad3
             return Ok(PrimitiveArray::new(self.ptype(), self.buffer().clone(), None).into_array());
         }
 
@@ -48,9 +36,9 @@
 
 #[cfg(test)]
 mod test {
+    use crate::array::Array;
     use crate::array::downcast::DowncastArrayBuiltin;
     use crate::array::primitive::{PrimitiveArray, TypedPrimitiveTrait};
-    use crate::array::Array;
     use crate::compute;
 
     #[test]
