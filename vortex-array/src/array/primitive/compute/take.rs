--- conflicted
+++ resolved
@@ -1,30 +1,22 @@
 use num_traits::PrimInt;
+
 use vortex_error::VortexResult;
 
+use crate::array::{Array, ArrayRef};
 use crate::array::primitive::compute::PrimitiveTrait;
-<<<<<<< HEAD
 use crate::array::primitive::compute::TypedPrimitiveTrait;
-=======
->>>>>>> 85f79ad3
 use crate::array::primitive::PrimitiveArray;
-use crate::array::{Array, ArrayRef};
 use crate::compute::flatten::flatten_primitive;
 use crate::compute::take::TakeFn;
 use crate::match_each_integer_ptype;
 use crate::ptype::NativePType;
 
-<<<<<<< HEAD
 impl TakeFn for &dyn PrimitiveTrait {
     fn take(&self, indices: &dyn Array) -> VortexResult<ArrayRef> {
         let validity = self
             .validity()
             .map(|v| v.as_view().take(indices))
             .transpose()?;
-=======
-impl<T: NativePType> TakeFn for &dyn PrimitiveTrait<T> {
-    fn take(&self, indices: &dyn Array) -> VortexResult<ArrayRef> {
-        let validity = self.validity_view().map(|v| v.take(indices)).transpose()?;
->>>>>>> 85f79ad3
         let indices = flatten_primitive(indices)?;
         match_each_integer_ptype!(indices.ptype(), |$I| {
             Ok(PrimitiveArray::from_nullable(
