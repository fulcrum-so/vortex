--- conflicted
+++ resolved
@@ -1,14 +1,9 @@
 use vortex_error::VortexResult;
 
 use crate::array::primitive::compute::PrimitiveTrait;
-use crate::compute::flatten::{FlattenFn, FlattenedArray};
-use crate::ptype::NativePType;
+use crate::compute::flatten::{FlattenedArray, FlattenFn};
 
-<<<<<<< HEAD
 impl FlattenFn for &dyn PrimitiveTrait {
-=======
-impl<T: NativePType> FlattenFn for &dyn PrimitiveTrait<T> {
->>>>>>> 85f79ad3
     fn flatten(&self) -> VortexResult<FlattenedArray> {
         Ok(FlattenedArray::Primitive(self.to_primitive()))
     }
