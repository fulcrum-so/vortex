use vortex_error::{vortex_err, VortexResult};
use vortex_schema::DType;

use crate::array::primitive::compute::PrimitiveTrait;
<<<<<<< HEAD
use crate::array::primitive::compute::TypedPrimitiveTrait;
=======
>>>>>>> 85f79ad3
use crate::array::primitive::PrimitiveArray;
use crate::array::{Array, ArrayRef};
use crate::compute::cast::CastFn;
use crate::match_each_native_ptype;
use crate::ptype::{NativePType, PType};

<<<<<<< HEAD
impl CastFn for &dyn PrimitiveTrait {
    fn cast(&self, dtype: &DType) -> VortexResult<ArrayRef> {
        // TODO(ngates): check validity
        let ptype = PType::try_from(dtype)?;
        if ptype == self.ptype() {
=======
impl<T: NativePType> CastFn for &dyn PrimitiveTrait<T> {
    fn cast(&self, dtype: &DType) -> VortexResult<ArrayRef> {
        // TODO(ngates): check validity
        let into_ptype = PType::try_from(dtype)?;
        if into_ptype == self.ptype() {
>>>>>>> 85f79ad3
            Ok(self.to_array())
        } else {
            match_each_native_ptype!(into_ptype, |$P| {
                Ok(PrimitiveArray::from_nullable(
<<<<<<< HEAD
                    cast::<$T>(*self)?,
                    self.validity(),
=======
                    cast::<T, $P>(self.typed_data())?,
                    self.validity_view().map(|v| v.to_validity()),
>>>>>>> 85f79ad3
                ).into_array())
            })
        }
    }
}

<<<<<<< HEAD
fn cast<T: NativePType>(array: &dyn PrimitiveTrait) -> VortexResult<Vec<T>> {
    match_each_native_ptype!(array.ptype(), |$E| {
        array
            .typed_data::<$E>()
            .iter()
            // TODO(ngates): allow configurable checked/unchecked casting
            .map(|&v| {
                T::from(v).ok_or_else(|| {
                    vortex_err!(ComputeError: "Failed to cast {} to {:?}", v, T::PTYPE)
                })
            })
            .collect()
    })
=======
fn cast<P: NativePType, T: NativePType>(array: &[P]) -> VortexResult<Vec<T>> {
    array
        .iter()
        // TODO(ngates): allow configurable checked/unchecked casting
        .map(|&v| {
            T::from(v)
                .ok_or_else(|| vortex_err!(ComputeError: "Failed to cast {} to {:?}", v, T::PTYPE))
        })
        .collect()
>>>>>>> 85f79ad3
}

#[cfg(test)]
mod test {
    use vortex_error::VortexError;

    use crate::array::downcast::DowncastArrayBuiltin;
    use crate::array::primitive::TypedPrimitiveTrait;
    use crate::array::IntoArray;
    use crate::compute;
    use crate::ptype::PType;

    #[test]
    fn cast_u32_u8() {
        let arr = vec![0u32, 10, 200].into_array();
        let u8arr = compute::cast::cast(&arr, PType::U8.into()).unwrap();
        assert_eq!(u8arr.as_primitive().typed_data::<u8>(), vec![0u8, 10, 200]);
    }

    #[test]
    fn cast_u32_f32() {
        let arr = vec![0u32, 10, 200].into_array();
        let u8arr = compute::cast::cast(&arr, PType::F32.into()).unwrap();
        assert_eq!(
            u8arr.as_primitive().typed_data::<f32>(),
            vec![0.0f32, 10., 200.]
        );
    }

    #[test]
    fn cast_i32_u32() {
        let arr = vec![-1i32].into_array();
        let error = compute::cast::cast(&arr, PType::U32.into()).err().unwrap();
        let VortexError::ComputeError(s, _) = error else {
            unreachable!()
        };
        assert_eq!(s.to_string(), "Failed to cast -1 to U32");
    }
}<|MERGE_RESOLUTION|>--- conflicted
+++ resolved
@@ -1,48 +1,31 @@
 use vortex_error::{vortex_err, VortexResult};
 use vortex_schema::DType;
 
+use crate::array::{Array, ArrayRef};
 use crate::array::primitive::compute::PrimitiveTrait;
-<<<<<<< HEAD
 use crate::array::primitive::compute::TypedPrimitiveTrait;
-=======
->>>>>>> 85f79ad3
 use crate::array::primitive::PrimitiveArray;
-use crate::array::{Array, ArrayRef};
 use crate::compute::cast::CastFn;
 use crate::match_each_native_ptype;
 use crate::ptype::{NativePType, PType};
 
-<<<<<<< HEAD
 impl CastFn for &dyn PrimitiveTrait {
-    fn cast(&self, dtype: &DType) -> VortexResult<ArrayRef> {
-        // TODO(ngates): check validity
-        let ptype = PType::try_from(dtype)?;
-        if ptype == self.ptype() {
-=======
-impl<T: NativePType> CastFn for &dyn PrimitiveTrait<T> {
     fn cast(&self, dtype: &DType) -> VortexResult<ArrayRef> {
         // TODO(ngates): check validity
         let into_ptype = PType::try_from(dtype)?;
         if into_ptype == self.ptype() {
->>>>>>> 85f79ad3
             Ok(self.to_array())
         } else {
             match_each_native_ptype!(into_ptype, |$P| {
                 Ok(PrimitiveArray::from_nullable(
-<<<<<<< HEAD
-                    cast::<$T>(*self)?,
+                    cast::<$P>(*self)?,
                     self.validity(),
-=======
-                    cast::<T, $P>(self.typed_data())?,
-                    self.validity_view().map(|v| v.to_validity()),
->>>>>>> 85f79ad3
                 ).into_array())
             })
         }
     }
 }
 
-<<<<<<< HEAD
 fn cast<T: NativePType>(array: &dyn PrimitiveTrait) -> VortexResult<Vec<T>> {
     match_each_native_ptype!(array.ptype(), |$E| {
         array
@@ -56,17 +39,6 @@
             })
             .collect()
     })
-=======
-fn cast<P: NativePType, T: NativePType>(array: &[P]) -> VortexResult<Vec<T>> {
-    array
-        .iter()
-        // TODO(ngates): allow configurable checked/unchecked casting
-        .map(|&v| {
-            T::from(v)
-                .ok_or_else(|| vortex_err!(ComputeError: "Failed to cast {} to {:?}", v, T::PTYPE))
-        })
-        .collect()
->>>>>>> 85f79ad3
 }
 
 #[cfg(test)]
@@ -74,8 +46,8 @@
     use vortex_error::VortexError;
 
     use crate::array::downcast::DowncastArrayBuiltin;
+    use crate::array::IntoArray;
     use crate::array::primitive::TypedPrimitiveTrait;
-    use crate::array::IntoArray;
     use crate::compute;
     use crate::ptype::PType;
 
