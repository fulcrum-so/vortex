use std::fmt::Debug;

<<<<<<< HEAD
use arrow_buffer::{ArrowNativeType, Buffer, ScalarBuffer};

use crate::array::primitive::PrimitiveArray;
use crate::array::validity::ValidityView;
use crate::array::Array;
=======
use arrow_buffer::Buffer;
use vortex_schema::DType;

use crate::array::primitive::PrimitiveArray;
use crate::array::validity::ValidityView;
use crate::array::{Array, ArrayRef};
>>>>>>> 85f79ad3
use crate::compute::as_arrow::AsArrowArray;
use crate::compute::as_contiguous::AsContiguousFn;
use crate::compute::cast::CastFn;
use crate::compute::fill::FillForwardFn;
use crate::compute::flatten::FlattenFn;
use crate::compute::patch::PatchFn;
use crate::compute::scalar_at::ScalarAtFn;
use crate::compute::search_sorted::SearchSortedFn;
use crate::compute::take::TakeFn;
use crate::compute::ArrayCompute;
<<<<<<< HEAD
use crate::ptype::{NativePType, PType};
=======
use crate::ptype::{AsArrowPrimitiveType, NativePType, PType};
>>>>>>> 85f79ad3

mod as_arrow;
mod as_contiguous;
mod cast;
mod fill;
mod flatten;
mod patch;
mod scalar_at;
mod search_sorted;
mod take;

<<<<<<< HEAD
pub trait PrimitiveTrait: Array + Debug + Send + Sync {
    fn ptype(&self) -> PType;
    // This seems odd.
    fn validity_view(&self) -> Option<ValidityView>;
    fn buffer(&self) -> &Buffer;
    fn to_primitive(&self) -> PrimitiveArray;
}

pub trait TypedPrimitiveTrait {
    fn scalar_buffer<T: NativePType + ArrowNativeType>(&self) -> ScalarBuffer<T>;
    fn typed_data<T: NativePType>(&self) -> &[T];
}

// TODO(ngates): try implementing like this?
// impl dyn PrimitiveTrait + '_ {
impl<P: ?Sized + PrimitiveTrait> TypedPrimitiveTrait for P {
    fn scalar_buffer<T: NativePType + ArrowNativeType>(&self) -> ScalarBuffer<T> {
        assert_eq!(self.ptype(), T::PTYPE);
        ScalarBuffer::from(self.buffer().clone())
    }

    fn typed_data<T: NativePType>(&self) -> &[T] {
        assert_eq!(self.ptype(), T::PTYPE);
        self.typed_data::<T>()
    }
}

impl ArrayCompute for &dyn PrimitiveTrait {
=======
pub(crate) trait PrimitiveTrait<T: NativePType>: Debug + Send + Sync {
    fn dtype(&self) -> &DType;

    fn ptype(&self) -> PType;

    fn len(&self) -> usize {
        self.typed_data().len()
    }

    fn validity_view(&self) -> Option<ValidityView>;

    fn buffer(&self) -> &Buffer;

    fn to_primitive(&self) -> PrimitiveArray;

    fn to_array(&self) -> ArrayRef {
        self.to_primitive().into_array()
    }

    fn typed_data(&self) -> &[T] {
        self.buffer().typed_data::<T>()
    }
}

impl<T: NativePType + AsArrowPrimitiveType> ArrayCompute for &dyn PrimitiveTrait<T> {
>>>>>>> 85f79ad3
    fn as_arrow(&self) -> Option<&dyn AsArrowArray> {
        Some(self)
    }

    fn as_contiguous(&self) -> Option<&dyn AsContiguousFn> {
        Some(self)
    }

    fn cast(&self) -> Option<&dyn CastFn> {
        Some(self)
    }

    fn flatten(&self) -> Option<&dyn FlattenFn> {
        Some(self)
    }

    fn fill_forward(&self) -> Option<&dyn FillForwardFn> {
        Some(self)
    }

    fn patch(&self) -> Option<&dyn PatchFn> {
        Some(self)
    }

    fn scalar_at(&self) -> Option<&dyn ScalarAtFn> {
        Some(self)
    }

    fn search_sorted(&self) -> Option<&dyn SearchSortedFn> {
        Some(self)
    }

    fn take(&self) -> Option<&dyn TakeFn> {
        Some(self)
    }
}<|MERGE_RESOLUTION|>--- conflicted
+++ resolved
@@ -1,19 +1,11 @@
 use std::fmt::Debug;
 
-<<<<<<< HEAD
 use arrow_buffer::{ArrowNativeType, Buffer, ScalarBuffer};
 
+use crate::array::Array;
 use crate::array::primitive::PrimitiveArray;
 use crate::array::validity::ValidityView;
-use crate::array::Array;
-=======
-use arrow_buffer::Buffer;
-use vortex_schema::DType;
-
-use crate::array::primitive::PrimitiveArray;
-use crate::array::validity::ValidityView;
-use crate::array::{Array, ArrayRef};
->>>>>>> 85f79ad3
+use crate::compute::ArrayCompute;
 use crate::compute::as_arrow::AsArrowArray;
 use crate::compute::as_contiguous::AsContiguousFn;
 use crate::compute::cast::CastFn;
@@ -23,12 +15,7 @@
 use crate::compute::scalar_at::ScalarAtFn;
 use crate::compute::search_sorted::SearchSortedFn;
 use crate::compute::take::TakeFn;
-use crate::compute::ArrayCompute;
-<<<<<<< HEAD
-use crate::ptype::{NativePType, PType};
-=======
 use crate::ptype::{AsArrowPrimitiveType, NativePType, PType};
->>>>>>> 85f79ad3
 
 mod as_arrow;
 mod as_contiguous;
@@ -40,7 +27,6 @@
 mod search_sorted;
 mod take;
 
-<<<<<<< HEAD
 pub trait PrimitiveTrait: Array + Debug + Send + Sync {
     fn ptype(&self) -> PType;
     // This seems odd.
@@ -69,33 +55,6 @@
 }
 
 impl ArrayCompute for &dyn PrimitiveTrait {
-=======
-pub(crate) trait PrimitiveTrait<T: NativePType>: Debug + Send + Sync {
-    fn dtype(&self) -> &DType;
-
-    fn ptype(&self) -> PType;
-
-    fn len(&self) -> usize {
-        self.typed_data().len()
-    }
-
-    fn validity_view(&self) -> Option<ValidityView>;
-
-    fn buffer(&self) -> &Buffer;
-
-    fn to_primitive(&self) -> PrimitiveArray;
-
-    fn to_array(&self) -> ArrayRef {
-        self.to_primitive().into_array()
-    }
-
-    fn typed_data(&self) -> &[T] {
-        self.buffer().typed_data::<T>()
-    }
-}
-
-impl<T: NativePType + AsArrowPrimitiveType> ArrayCompute for &dyn PrimitiveTrait<T> {
->>>>>>> 85f79ad3
     fn as_arrow(&self) -> Option<&dyn AsArrowArray> {
         Some(self)
     }
