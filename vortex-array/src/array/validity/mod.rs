use std::sync::Arc;

use arrow_buffer::{BooleanBuffer, NullBuffer};
use itertools::Itertools;
use linkme::distributed_slice;
use vortex_error::VortexResult;
use vortex_schema::{DType, Nullability};

use crate::array::bool::BoolArray;
use crate::array::{Array, ArrayRef};
use crate::compute::as_contiguous::as_contiguous;
<<<<<<< HEAD
use crate::encoding::{Encoding, EncodingId, EncodingRef, ENCODINGS};
use crate::formatter::{ArrayDisplay, ArrayFormatter};
use crate::stats::Stats;
use crate::{impl_array, impl_array_compute, ArrayWalker};
=======
use crate::compute::ArrayCompute;
use crate::encoding::{Encoding, EncodingId, EncodingRef, ENCODINGS};
use crate::formatter::{ArrayDisplay, ArrayFormatter};
use crate::stats::Stats;
use crate::{impl_array, ArrayWalker};
>>>>>>> 85f79ad3
mod serde;
mod view;

pub use view::*;

<<<<<<< HEAD
use crate::compute::ArrayCompute;
=======
>>>>>>> 85f79ad3
use crate::serde::{ArraySerde, EncodingSerde};

#[derive(Debug, Clone)]
pub enum Validity {
    Valid(usize),
    Invalid(usize),
    Array(ArrayRef),
}

impl Validity {
    pub const DTYPE: DType = DType::Bool(Nullability::NonNullable);

    pub fn array(array: ArrayRef) -> Self {
        if !matches!(array.dtype(), &Validity::DTYPE) {
            panic!("Validity array must be of type bool");
        }
        Self::Array(array)
    }

    pub fn to_bool_array(&self) -> BoolArray {
        self.as_view().to_bool_array()
    }

    pub fn slice(&self, start: usize, stop: usize) -> Validity {
        self.as_view().slice(start, stop)
    }

    pub fn as_view(&self) -> ValidityView {
        match self {
            Self::Valid(len) => ValidityView::Valid(*len),
            Self::Invalid(len) => ValidityView::Invalid(*len),
            Self::Array(a) => ValidityView::Array(a.as_ref()),
        }
    }
}

impl From<NullBuffer> for Validity {
    fn from(value: NullBuffer) -> Self {
        if value.null_count() == 0 {
            Self::Valid(value.len())
        } else if value.null_count() == value.len() {
            Self::Invalid(value.len())
        } else {
            Self::Array(BoolArray::new(value.into_inner(), None).into_array())
        }
    }
}

impl From<BooleanBuffer> for Validity {
    fn from(value: BooleanBuffer) -> Self {
        if value.iter().all(|v| v) {
            Self::Valid(value.len())
        } else if value.iter().all(|v| !v) {
            Self::Invalid(value.len())
        } else {
            Self::Array(BoolArray::new(value, None).into_array())
        }
    }
}

impl From<Vec<bool>> for Validity {
    fn from(value: Vec<bool>) -> Self {
        if value.iter().all(|v| *v) {
            Self::Valid(value.len())
        } else if value.iter().all(|v| !*v) {
            Self::Invalid(value.len())
        } else {
            Self::Array(BoolArray::from(value).into_array())
        }
    }
}

impl PartialEq<Self> for Validity {
    fn eq(&self, other: &Self) -> bool {
        if self.len() != other.len() {
            return false;
        }

        match (self, other) {
            (Self::Valid(_), Self::Valid(_)) => true,
            (Self::Invalid(_), Self::Invalid(_)) => true,
            _ => {
                // TODO(ngates): use compute to dispatch an all() function.
                self.to_bool_array().buffer() == other.to_bool_array().buffer()
            }
        }
    }
}

impl Eq for Validity {}

impl FromIterator<Validity> for Validity {
    fn from_iter<T: IntoIterator<Item = Validity>>(iter: T) -> Self {
        let validities: Vec<Validity> = iter.into_iter().collect();
        let total_len = validities.iter().map(|v| v.len()).sum();

        // If they're all valid, then return a single validity.
        if validities.iter().all(|v| v.as_view().all_valid()) {
            return Self::Valid(total_len);
        }
        // If they're all invalid, then return a single invalidity.
        if validities.iter().all(|v| v.as_view().all_invalid()) {
            return Self::Invalid(total_len);
        }

        // Otherwise, map each to a bool array and concatenate them.
        let arrays = validities
            .iter()
            .map(|v| v.to_bool_array().into_array())
            .collect_vec();
        Self::Array(as_contiguous(&arrays).unwrap())
    }
}

impl Array for Validity {
    impl_array!();
    impl_array_compute!();

    fn len(&self) -> usize {
        match self {
            Validity::Valid(len) | Validity::Invalid(len) => *len,
            Validity::Array(a) => a.len(),
        }
    }

    fn is_empty(&self) -> bool {
        match self {
            Validity::Valid(len) | Validity::Invalid(len) => *len == 0,
            Validity::Array(a) => a.is_empty(),
        }
    }

    fn dtype(&self) -> &DType {
        &Validity::DTYPE
    }

    fn stats(&self) -> Stats {
        todo!()
    }

    fn validity(&self) -> Option<Validity> {
        None
    }

    fn slice(&self, start: usize, stop: usize) -> VortexResult<ArrayRef> {
        Ok(self.slice(start, stop).into_array())
    }

    fn encoding(&self) -> EncodingRef {
        &ValidityEncoding
    }

    fn nbytes(&self) -> usize {
        match self {
            Validity::Valid(_) | Validity::Invalid(_) => 8,
            Validity::Array(a) => a.nbytes(),
        }
    }

<<<<<<< HEAD
=======
    #[inline]
    fn with_compute_mut(
        &self,
        f: &mut dyn FnMut(&dyn ArrayCompute) -> VortexResult<()>,
    ) -> VortexResult<()> {
        f(self)
    }

>>>>>>> 85f79ad3
    fn serde(&self) -> Option<&dyn ArraySerde> {
        Some(self)
    }

    fn walk(&self, _walker: &mut dyn ArrayWalker) -> VortexResult<()> {
        Ok(())
    }
}

impl ArrayDisplay for Validity {
    fn fmt(&self, fmt: &'_ mut ArrayFormatter) -> std::fmt::Result {
        match self {
            Validity::Valid(_) => fmt.property("all", "valid"),
            Validity::Invalid(_) => fmt.property("all", "invalid"),
            Validity::Array(a) => fmt.child("validity", a),
        }
    }
}

impl ArrayCompute for Validity {}

#[distributed_slice(ENCODINGS)]
static ENCODINGS_VALIDITY: EncodingRef = &ValidityEncoding;

#[derive(Debug)]
struct ValidityEncoding;

impl ValidityEncoding {
    const ID: EncodingId = EncodingId::new("vortex.validity");
}

impl Encoding for ValidityEncoding {
    fn id(&self) -> EncodingId {
        ValidityEncoding::ID
    }

    fn serde(&self) -> Option<&dyn EncodingSerde> {
        Some(self)
    }
}<|MERGE_RESOLUTION|>--- conflicted
+++ resolved
@@ -3,34 +3,23 @@
 use arrow_buffer::{BooleanBuffer, NullBuffer};
 use itertools::Itertools;
 use linkme::distributed_slice;
+
+pub use view::*;
 use vortex_error::VortexResult;
 use vortex_schema::{DType, Nullability};
 
+use crate::{ArrayWalker, impl_array, impl_array_compute};
+use crate::array::{Array, ArrayRef};
 use crate::array::bool::BoolArray;
-use crate::array::{Array, ArrayRef};
+use crate::compute::ArrayCompute;
 use crate::compute::as_contiguous::as_contiguous;
-<<<<<<< HEAD
 use crate::encoding::{Encoding, EncodingId, EncodingRef, ENCODINGS};
 use crate::formatter::{ArrayDisplay, ArrayFormatter};
+use crate::serde::{ArraySerde, EncodingSerde};
 use crate::stats::Stats;
-use crate::{impl_array, impl_array_compute, ArrayWalker};
-=======
-use crate::compute::ArrayCompute;
-use crate::encoding::{Encoding, EncodingId, EncodingRef, ENCODINGS};
-use crate::formatter::{ArrayDisplay, ArrayFormatter};
-use crate::stats::Stats;
-use crate::{impl_array, ArrayWalker};
->>>>>>> 85f79ad3
+
 mod serde;
 mod view;
-
-pub use view::*;
-
-<<<<<<< HEAD
-use crate::compute::ArrayCompute;
-=======
->>>>>>> 85f79ad3
-use crate::serde::{ArraySerde, EncodingSerde};
 
 #[derive(Debug, Clone)]
 pub enum Validity {
@@ -189,17 +178,6 @@
         }
     }
 
-<<<<<<< HEAD
-=======
-    #[inline]
-    fn with_compute_mut(
-        &self,
-        f: &mut dyn FnMut(&dyn ArrayCompute) -> VortexResult<()>,
-    ) -> VortexResult<()> {
-        f(self)
-    }
-
->>>>>>> 85f79ad3
     fn serde(&self) -> Option<&dyn ArraySerde> {
         Some(self)
     }
