--- conflicted
+++ resolved
@@ -66,31 +66,6 @@
     /// Maybe we actually need to model stats more like compute?
     fn stats(&self) -> Stats;
 
-<<<<<<< HEAD
-=======
-    fn validity(&self) -> Option<Validity>;
-
-    fn nullability(&self) -> Nullability {
-        if self.validity().is_some() {
-            assert_eq!(self.dtype().nullability(), Nullability::Nullable);
-            Nullability::Nullable
-        } else {
-            assert_eq!(self.dtype().nullability(), Nullability::NonNullable);
-            Nullability::NonNullable
-        }
-    }
-
-    fn logical_validity(&self) -> Option<Validity> {
-        self.validity().and_then(|v| v.as_view().logical_validity())
-    }
-
-    fn is_valid(&self, index: usize) -> bool {
-        self.validity()
-            .map(|v| v.as_view().is_valid(index))
-            .unwrap_or(true)
-    }
-
->>>>>>> 85f79ad3
     /// Limit array to start..stop range
     fn slice(&self, start: usize, stop: usize) -> VortexResult<ArrayRef>;
     /// Encoding kind of the array
