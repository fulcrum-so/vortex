use std::any::Any;
use std::fmt::{Debug, Display, Formatter};
use std::sync::Arc;

use vortex_error::{vortex_bail, VortexResult};
use vortex_schema::{DType, Nullability};

use crate::array::bool::{BoolArray, BoolEncoding};
use crate::array::chunked::{ChunkedArray, ChunkedEncoding};
use crate::array::composite::{CompositeArray, CompositeEncoding};
use crate::array::constant::{ConstantArray, ConstantEncoding};
use crate::array::downcast::DowncastArrayBuiltin;
use crate::array::primitive::{PrimitiveArray, PrimitiveEncoding};
use crate::array::sparse::{SparseArray, SparseEncoding};
use crate::array::struct_::{StructArray, StructEncoding};
use crate::array::validity::Validity;
use crate::array::varbin::{VarBinArray, VarBinEncoding};
use crate::array::varbinview::{VarBinViewArray, VarBinViewEncoding};
use crate::formatter::{ArrayDisplay, ArrayFormatter};
use crate::serde::ArraySerde;
use crate::stats::Stats;

pub mod bool;
pub mod chunked;
pub mod composite;
pub mod constant;
pub mod downcast;
pub mod primitive;
pub mod sparse;
pub mod struct_;
pub mod validity;
pub mod varbin;
pub mod varbinview;

pub type ArrayRef = Arc<dyn Array>;

/// A Vortex Array is the base object representing all arrays in enc.
///
/// Arrays have a dtype and an encoding. DTypes represent the logical type of the
/// values stored in a vortex array. Encodings represent the physical layout of the
/// array.
///
/// This differs from Apache Arrow where logical and physical are combined in
/// the data type, e.g. LargeString, RunEndEncoded.
pub trait Array: ArrayDisplay + Debug + Send + Sync {
    /// Converts itself to a reference of [`Any`], which enables downcasting to concrete types.
    fn as_any(&self) -> &dyn Any;
    fn into_any(self: Arc<Self>) -> Arc<dyn Any + Send + Sync>;
    fn to_array(&self) -> ArrayRef;
    fn into_array(self) -> ArrayRef;

    /// Get the length of the array
    fn len(&self) -> usize;
    /// Check whether the array is empty
    fn is_empty(&self) -> bool;
    /// Get the dtype of the array
    fn dtype(&self) -> &DType;

    /// Get statistics for the array
    /// TODO(ngates): this is interesting. What type do we return from this?
    /// Maybe we actually need to model stats more like compute?
    fn stats(&self) -> Stats;

    fn validity(&self) -> Option<Validity>;

    fn nullability(&self) -> Nullability {
        if self.validity().is_some() {
            assert_eq!(self.dtype().nullability(), Nullability::Nullable);
            Nullability::Nullable
        } else {
            assert_eq!(self.dtype().nullability(), Nullability::NonNullable);
            Nullability::NonNullable
        }
    }

    fn logical_validity(&self) -> Option<Validity> {
        self.validity().and_then(|v| v.as_view().logical_validity())
    }

    fn is_valid(&self, index: usize) -> bool {
        self.validity()
            .map(|v| v.as_view().is_valid(index))
            .unwrap_or(true)
    }

    /// Limit array to start..stop range
    fn slice(&self, start: usize, stop: usize) -> VortexResult<ArrayRef>;
    /// Encoding kind of the array
    fn encoding(&self) -> EncodingRef;
    /// Approximate size in bytes of the array. Only takes into account variable size portion of the array

    fn nbytes(&self) -> usize;

    fn with_compute_mut(
        &self,
        _f: &mut dyn FnMut(&dyn ArrayCompute) -> VortexResult<()>,
    ) -> VortexResult<()>;

    fn serde(&self) -> Option<&dyn ArraySerde> {
        None
    }

    fn walk(&self, walker: &mut dyn ArrayWalker) -> VortexResult<()>;
}

<<<<<<< HEAD
=======
pub trait WithArrayCompute {
    fn with_compute<R, F: Fn(&dyn ArrayCompute) -> VortexResult<R>>(&self, f: F)
        -> VortexResult<R>;
}

impl WithArrayCompute for dyn Array + '_ {
    fn with_compute<R, F: Fn(&dyn ArrayCompute) -> VortexResult<R>>(
        &self,
        f: F,
    ) -> VortexResult<R> {
        let mut result: Option<R> = None;
        self.with_compute_mut(&mut |compute| {
            result = Some(f(compute)?);
            Ok(())
        })?;
        Ok(result.unwrap())
    }
}

>>>>>>> 85f79ad3
pub trait IntoArray {
    fn into_array(self) -> ArrayRef;
}

#[macro_export]
macro_rules! impl_array {
    () => {
        #[inline]
        fn as_any(&self) -> &dyn std::any::Any {
            self
        }

        #[inline]
        fn into_any(self: Arc<Self>) -> std::sync::Arc<dyn std::any::Any + Send + Sync> {
            self
        }

        #[inline]
        fn to_array(&self) -> ArrayRef {
            self.clone().into_array()
        }

        #[inline]
        fn into_array(self) -> ArrayRef {
            std::sync::Arc::new(self)
        }
<<<<<<< HEAD
    };
}

pub trait WithArrayCompute {
    fn with_compute<R, F: Fn(&dyn ArrayCompute) -> VortexResult<R>>(&self, f: F)
        -> VortexResult<R>;
}

impl WithArrayCompute for dyn Array + '_ {
    fn with_compute<R, F: Fn(&dyn ArrayCompute) -> VortexResult<R>>(
        &self,
        f: F,
    ) -> VortexResult<R> {
        let mut result: Option<R> = None;
        self.with_compute_mut(&mut |compute| {
            result = Some(f(compute)?);
            Ok(())
        })?;
        Ok(result.unwrap())
    }
}

#[macro_export]
macro_rules! impl_array_compute {
    () => {
        fn with_compute_mut(
            &self,
            f: &mut dyn FnMut(&dyn $crate::compute::ArrayCompute) -> VortexResult<()>,
        ) -> VortexResult<()> {
            f(self)
        }
=======
>>>>>>> 85f79ad3
    };
}

pub use impl_array;
pub use impl_array_compute;

use crate::compute::ArrayCompute;
use crate::encoding::EncodingRef;
use crate::ArrayWalker;

impl Array for ArrayRef {
    fn as_any(&self) -> &dyn Any {
        self.as_ref().as_any()
    }

    fn into_any(self: Arc<Self>) -> Arc<dyn Any + Send + Sync> {
        self
    }

    fn to_array(&self) -> ArrayRef {
        self.as_ref().to_array()
    }

    fn into_array(self) -> ArrayRef {
        self
    }

    fn len(&self) -> usize {
        self.as_ref().len()
    }

    fn is_empty(&self) -> bool {
        self.as_ref().is_empty()
    }

    fn dtype(&self) -> &DType {
        self.as_ref().dtype()
    }

    fn stats(&self) -> Stats {
        self.as_ref().stats()
    }

    fn slice(&self, start: usize, stop: usize) -> VortexResult<ArrayRef> {
        self.as_ref().slice(start, stop)
    }

    fn encoding(&self) -> EncodingRef {
        self.as_ref().encoding()
    }

    fn nbytes(&self) -> usize {
        self.as_ref().nbytes()
    }

    fn serde(&self) -> Option<&dyn ArraySerde> {
        self.as_ref().serde()
    }

    fn validity(&self) -> Option<Validity> {
        self.as_ref().validity()
    }

    fn walk(&self, walker: &mut dyn ArrayWalker) -> VortexResult<()> {
        self.as_ref().walk(walker)
    }

    fn with_compute_mut(
        &self,
        f: &mut dyn FnMut(&dyn ArrayCompute) -> VortexResult<()>,
    ) -> VortexResult<()> {
        self.as_ref().with_compute_mut(f)
    }
}

impl ArrayCompute for ArrayRef {}

impl ArrayDisplay for ArrayRef {
    fn fmt(&self, fmt: &'_ mut ArrayFormatter) -> std::fmt::Result {
        ArrayDisplay::fmt(self.as_ref(), fmt)
    }
}

pub fn check_slice_bounds(array: &dyn Array, start: usize, stop: usize) -> VortexResult<()> {
    if start > array.len() {
        vortex_bail!(OutOfBounds: start, 0, array.len());
    }
    if stop > array.len() {
        vortex_bail!(OutOfBounds: stop, 0, array.len());
    }
    Ok(())
}

pub fn check_validity_buffer(validity: Option<&ArrayRef>, expected_len: usize) -> VortexResult<()> {
    if let Some(v) = validity {
        if !matches!(v.dtype(), DType::Bool(Nullability::NonNullable)) {
            vortex_bail!(MismatchedTypes: DType::Bool(Nullability::NonNullable), v.dtype());
        }
        if v.len() != expected_len {
            vortex_bail!(
                "Validity buffer {} has incorrect length {}, expected {}",
                v,
                v.len(),
                expected_len
            );
        }
    }

    Ok(())
}

#[derive(Debug, Clone)]
pub enum ArrayKind<'a> {
    Bool(&'a BoolArray),
    Chunked(&'a ChunkedArray),
    Composite(&'a CompositeArray),
    Constant(&'a ConstantArray),
    Primitive(&'a PrimitiveArray),
    Sparse(&'a SparseArray),
    Struct(&'a StructArray),
    VarBin(&'a VarBinArray),
    VarBinView(&'a VarBinViewArray),
    Other(&'a dyn Array),
}

impl<'a> From<&'a dyn Array> for ArrayKind<'a> {
    fn from(value: &'a dyn Array) -> Self {
        match value.encoding().id() {
            BoolEncoding::ID => ArrayKind::Bool(value.as_bool()),
            ChunkedEncoding::ID => ArrayKind::Chunked(value.as_chunked()),
            CompositeEncoding::ID => ArrayKind::Composite(value.as_composite()),
            ConstantEncoding::ID => ArrayKind::Constant(value.as_constant()),
            PrimitiveEncoding::ID => ArrayKind::Primitive(value.as_primitive()),
            SparseEncoding::ID => ArrayKind::Sparse(value.as_sparse()),
            StructEncoding::ID => ArrayKind::Struct(value.as_struct()),
            VarBinEncoding::ID => ArrayKind::VarBin(value.as_varbin()),
            VarBinViewEncoding::ID => ArrayKind::VarBinView(value.as_varbinview()),
            _ => ArrayKind::Other(value),
        }
    }
}

impl Display for dyn Array + '_ {
    fn fmt(&self, f: &mut Formatter<'_>) -> std::fmt::Result {
        write!(
            f,
            "{}({}, len={})",
            self.encoding().id(),
            self.dtype(),
            self.len()
        )
    }
}<|MERGE_RESOLUTION|>--- conflicted
+++ resolved
@@ -16,6 +16,9 @@
 use crate::array::validity::Validity;
 use crate::array::varbin::{VarBinArray, VarBinEncoding};
 use crate::array::varbinview::{VarBinViewArray, VarBinViewEncoding};
+use crate::ArrayWalker;
+use crate::compute::ArrayCompute;
+use crate::encoding::EncodingRef;
 use crate::formatter::{ArrayDisplay, ArrayFormatter};
 use crate::serde::ArraySerde;
 use crate::stats::Stats;
@@ -103,8 +106,35 @@
     fn walk(&self, walker: &mut dyn ArrayWalker) -> VortexResult<()>;
 }
 
-<<<<<<< HEAD
-=======
+pub trait IntoArray {
+    fn into_array(self) -> ArrayRef;
+}
+
+#[macro_export]
+macro_rules! impl_array {
+    () => {
+        #[inline]
+        fn as_any(&self) -> &dyn std::any::Any {
+            self
+        }
+
+        #[inline]
+        fn into_any(self: Arc<Self>) -> std::sync::Arc<dyn std::any::Any + Send + Sync> {
+            self
+        }
+
+        #[inline]
+        fn to_array(&self) -> ArrayRef {
+            self.clone().into_array()
+        }
+
+        #[inline]
+        fn into_array(self) -> ArrayRef {
+            std::sync::Arc::new(self)
+        }
+    };
+}
+
 pub trait WithArrayCompute {
     fn with_compute<R, F: Fn(&dyn ArrayCompute) -> VortexResult<R>>(&self, f: F)
         -> VortexResult<R>;
@@ -124,56 +154,6 @@
     }
 }
 
->>>>>>> 85f79ad3
-pub trait IntoArray {
-    fn into_array(self) -> ArrayRef;
-}
-
-#[macro_export]
-macro_rules! impl_array {
-    () => {
-        #[inline]
-        fn as_any(&self) -> &dyn std::any::Any {
-            self
-        }
-
-        #[inline]
-        fn into_any(self: Arc<Self>) -> std::sync::Arc<dyn std::any::Any + Send + Sync> {
-            self
-        }
-
-        #[inline]
-        fn to_array(&self) -> ArrayRef {
-            self.clone().into_array()
-        }
-
-        #[inline]
-        fn into_array(self) -> ArrayRef {
-            std::sync::Arc::new(self)
-        }
-<<<<<<< HEAD
-    };
-}
-
-pub trait WithArrayCompute {
-    fn with_compute<R, F: Fn(&dyn ArrayCompute) -> VortexResult<R>>(&self, f: F)
-        -> VortexResult<R>;
-}
-
-impl WithArrayCompute for dyn Array + '_ {
-    fn with_compute<R, F: Fn(&dyn ArrayCompute) -> VortexResult<R>>(
-        &self,
-        f: F,
-    ) -> VortexResult<R> {
-        let mut result: Option<R> = None;
-        self.with_compute_mut(&mut |compute| {
-            result = Some(f(compute)?);
-            Ok(())
-        })?;
-        Ok(result.unwrap())
-    }
-}
-
 #[macro_export]
 macro_rules! impl_array_compute {
     () => {
@@ -183,17 +163,11 @@
         ) -> VortexResult<()> {
             f(self)
         }
-=======
->>>>>>> 85f79ad3
     };
 }
 
 pub use impl_array;
 pub use impl_array_compute;
-
-use crate::compute::ArrayCompute;
-use crate::encoding::EncodingRef;
-use crate::ArrayWalker;
 
 impl Array for ArrayRef {
     fn as_any(&self) -> &dyn Any {
