use std::any::Any;
use std::fmt::{Debug, Display, Formatter};
use std::sync::Arc;

use linkme::distributed_slice;
use vortex_schema::{DType, Nullability};

use crate::array::bool::{BoolArray, BoolEncoding};
use crate::array::chunked::{ChunkedArray, ChunkedEncoding};
use crate::array::composite::{CompositeArray, CompositeEncoding};
use crate::array::constant::{ConstantArray, ConstantEncoding};
use crate::array::downcast::DowncastArrayBuiltin;
use crate::array::primitive::{PrimitiveArray, PrimitiveEncoding};
use crate::array::sparse::{SparseArray, SparseEncoding};
use crate::array::struct_::{StructArray, StructEncoding};
use crate::array::varbin::{VarBinArray, VarBinEncoding};
use crate::array::varbinview::{VarBinViewArray, VarBinViewEncoding};
use crate::compress::EncodingCompression;
use crate::compute::as_arrow::AsArrowArray;
use crate::compute::as_contiguous::AsContiguousFn;
use crate::compute::cast::CastFn;
use crate::compute::fill::FillForwardFn;
use crate::compute::flatten::FlattenFn;
use crate::compute::patch::PatchFn;
use crate::compute::scalar_at::ScalarAtFn;
use crate::compute::search_sorted::SearchSortedFn;
use crate::compute::take::TakeFn;
use crate::compute::ArrayCompute;
use crate::error::{VortexError, VortexResult};
use crate::formatter::{ArrayDisplay, ArrayFormatter};
use crate::serde::{ArraySerde, EncodingSerde};
use crate::stats::Stats;

pub mod bool;
pub mod chunked;
pub mod composite;
pub mod constant;
pub mod downcast;
pub mod primitive;
pub mod sparse;
pub mod struct_;
pub mod varbin;
pub mod varbinview;

pub type ArrayRef = Arc<dyn Array>;

/// A Vortex Array is the base object representing all arrays in enc.
///
/// Arrays have a dtype and an encoding. DTypes represent the logical type of the
/// values stored in a vortex array. Encodings represent the physical layout of the
/// array.
///
/// This differs from Apache Arrow where logical and physical are combined in
/// the data type, e.g. LargeString, RunEndEncoded.
<<<<<<< HEAD
pub trait Array: ArrayDisplay + ArrayCompute + Debug + Send + Sync + dyn_clone::DynClone {
=======
pub trait Array: ArrayCompute + ArrayDisplay + Debug + Send + Sync {
>>>>>>> 573dc559
    /// Converts itself to a reference of [`Any`], which enables downcasting to concrete types.
    fn as_any(&self) -> &dyn Any;
    fn into_any(self: Arc<Self>) -> Arc<dyn Any + Send + Sync>;
    fn to_array(&self) -> ArrayRef;
    fn into_array(self) -> ArrayRef;
    fn compute(&self) -> &dyn ArrayCompute;

    /// Get the length of the array
    fn len(&self) -> usize;
    /// Check whether the array is empty
    fn is_empty(&self) -> bool;
    /// Get the dtype of the array
    fn dtype(&self) -> &DType;
    /// Get statistics for the array
    fn stats(&self) -> Stats;
    /// Limit array to start..stop range
    fn slice(&self, start: usize, stop: usize) -> VortexResult<ArrayRef>;
    /// Encoding kind of the array
    fn encoding(&self) -> &'static dyn Encoding;
    /// Approximate size in bytes of the array. Only takes into account variable size portion of the array
    fn nbytes(&self) -> usize;

    fn serde(&self) -> Option<&dyn ArraySerde> {
        None
    }
}

pub trait IntoArray {
    fn into_array(self) -> ArrayRef;
}

#[macro_export]
macro_rules! impl_array {
    () => {
        #[inline]
        fn as_any(&self) -> &dyn std::any::Any {
            self
        }

        #[inline]
        fn into_any(self: Arc<Self>) -> std::sync::Arc<dyn std::any::Any + Send + Sync> {
            self
        }

        #[inline]
        fn to_array(&self) -> ArrayRef {
            self.clone().into_array()
        }

        #[inline]
        fn into_array(self) -> ArrayRef {
            std::sync::Arc::new(self)
        }

        fn compute(&self) -> &dyn $crate::compute::ArrayCompute {
            self.as_any().downcast_ref::<Self>().unwrap()
        }
    };
}

pub use impl_array;

impl ArrayCompute for ArrayRef {
    fn as_arrow(&self) -> Option<&dyn AsArrowArray> {
        self.as_ref().as_arrow()
    }

    fn as_contiguous(&self) -> Option<&dyn AsContiguousFn> {
        self.as_ref().as_contiguous()
    }

    fn cast(&self) -> Option<&dyn CastFn> {
        self.as_ref().cast()
    }

    fn flatten(&self) -> Option<&dyn FlattenFn> {
        self.as_ref().flatten()
    }

    fn fill_forward(&self) -> Option<&dyn FillForwardFn> {
        self.as_ref().fill_forward()
    }

    fn patch(&self) -> Option<&dyn PatchFn> {
        self.as_ref().patch()
    }

    fn scalar_at(&self) -> Option<&dyn ScalarAtFn> {
        self.as_ref().scalar_at()
    }

    fn search_sorted(&self) -> Option<&dyn SearchSortedFn> {
        self.as_ref().search_sorted()
    }

    fn take(&self) -> Option<&dyn TakeFn> {
        self.as_ref().take()
    }
}

impl Array for ArrayRef {
    fn as_any(&self) -> &dyn Any {
        self.as_ref().as_any()
    }

    fn into_any(self: Arc<Self>) -> Arc<dyn Any + Send + Sync> {
        self
    }

    fn to_array(&self) -> ArrayRef {
        self.as_ref().to_array()
    }

    fn into_array(self) -> ArrayRef {
        self
    }

    fn compute(&self) -> &dyn ArrayCompute {
        self.as_ref().compute()
    }

    fn len(&self) -> usize {
        self.as_ref().len()
    }

    fn is_empty(&self) -> bool {
        self.as_ref().is_empty()
    }

    fn dtype(&self) -> &DType {
        self.as_ref().dtype()
    }

    fn stats(&self) -> Stats {
        self.as_ref().stats()
    }

    fn slice(&self, start: usize, stop: usize) -> VortexResult<ArrayRef> {
        self.as_ref().slice(start, stop)
    }

    fn encoding(&self) -> &'static dyn Encoding {
        self.as_ref().encoding()
    }

    fn nbytes(&self) -> usize {
        self.as_ref().nbytes()
    }

    fn serde(&self) -> Option<&dyn ArraySerde> {
        self.as_ref().serde()
    }
}

impl ArrayDisplay for ArrayRef {
    fn fmt(&self, fmt: &'_ mut ArrayFormatter) -> std::fmt::Result {
        ArrayDisplay::fmt(self.as_ref(), fmt)
    }
}

pub fn check_slice_bounds(array: &dyn Array, start: usize, stop: usize) -> VortexResult<()> {
    if start > array.len() {
        return Err(VortexError::OutOfBounds(start, 0, array.len()));
    }
    if stop > array.len() {
        return Err(VortexError::OutOfBounds(stop, 0, array.len()));
    }
    Ok(())
}

pub fn check_validity_buffer(validity: Option<&ArrayRef>, expected_len: usize) -> VortexResult<()> {
    if let Some(v) = validity {
        if !matches!(v.dtype(), DType::Bool(Nullability::NonNullable)) {
            return Err(VortexError::MismatchedTypes(
                validity.unwrap().dtype().clone(),
                DType::Bool(Nullability::NonNullable),
            ));
        }
        if v.len() != expected_len {
            return Err(VortexError::InvalidArgument(
                format!(
                    "Validity buffer {} has incorrect length {}, expected {}",
                    v.clone(),
                    v.len(),
                    expected_len
                )
                .into(),
            ));
        }
    }

    Ok(())
}

#[derive(Clone, Debug, Eq, PartialEq, Hash)]
pub struct EncodingId(&'static str);

impl EncodingId {
    pub const fn new(id: &'static str) -> Self {
        Self(id)
    }

    #[inline]
    pub fn name(&self) -> &str {
        self.0
    }
}

impl Display for EncodingId {
    fn fmt(&self, f: &mut Formatter<'_>) -> std::fmt::Result {
        Display::fmt(self.0, f)
    }
}

pub trait Encoding: Debug + Send + Sync + 'static {
    fn id(&self) -> &EncodingId;

    /// Whether this encoding provides a compressor.
    fn compression(&self) -> Option<&dyn EncodingCompression> {
        None
    }

    /// Array serialization
    fn serde(&self) -> Option<&dyn EncodingSerde> {
        None
    }
}

impl Display for dyn Encoding {
    fn fmt(&self, f: &mut Formatter<'_>) -> std::fmt::Result {
        write!(f, "{}", self.id())
    }
}

pub type EncodingRef = &'static dyn Encoding;

#[distributed_slice]
pub static ENCODINGS: [EncodingRef] = [..];

#[derive(Debug, Clone)]
pub enum ArrayKind<'a> {
    Bool(&'a BoolArray),
    Chunked(&'a ChunkedArray),
    Composite(&'a CompositeArray),
    Constant(&'a ConstantArray),
    Primitive(&'a PrimitiveArray),
    Sparse(&'a SparseArray),
    Struct(&'a StructArray),
    VarBin(&'a VarBinArray),
    VarBinView(&'a VarBinViewArray),
    Other(&'a dyn Array),
}

impl<'a> From<&'a dyn Array> for ArrayKind<'a> {
    fn from(value: &'a dyn Array) -> Self {
        match *value.encoding().id() {
            BoolEncoding::ID => ArrayKind::Bool(value.as_bool()),
            ChunkedEncoding::ID => ArrayKind::Chunked(value.as_chunked()),
            CompositeEncoding::ID => ArrayKind::Composite(value.as_composite()),
            ConstantEncoding::ID => ArrayKind::Constant(value.as_constant()),
            PrimitiveEncoding::ID => ArrayKind::Primitive(value.as_primitive()),
            SparseEncoding::ID => ArrayKind::Sparse(value.as_sparse()),
            StructEncoding::ID => ArrayKind::Struct(value.as_struct()),
            VarBinEncoding::ID => ArrayKind::VarBin(value.as_varbin()),
            VarBinViewEncoding::ID => ArrayKind::VarBinView(value.as_varbinview()),
            _ => ArrayKind::Other(value),
        }
    }
}

impl Display for dyn Array + '_ {
    fn fmt(&self, f: &mut Formatter<'_>) -> std::fmt::Result {
        write!(
            f,
            "{}({}, len={})",
            self.encoding().id(),
            self.dtype(),
            self.len()
        )
    }
}<|MERGE_RESOLUTION|>--- conflicted
+++ resolved
@@ -52,11 +52,7 @@
 ///
 /// This differs from Apache Arrow where logical and physical are combined in
 /// the data type, e.g. LargeString, RunEndEncoded.
-<<<<<<< HEAD
-pub trait Array: ArrayDisplay + ArrayCompute + Debug + Send + Sync + dyn_clone::DynClone {
-=======
 pub trait Array: ArrayCompute + ArrayDisplay + Debug + Send + Sync {
->>>>>>> 573dc559
     /// Converts itself to a reference of [`Any`], which enables downcasting to concrete types.
     fn as_any(&self) -> &dyn Any;
     fn into_any(self: Arc<Self>) -> Arc<dyn Any + Send + Sync>;
