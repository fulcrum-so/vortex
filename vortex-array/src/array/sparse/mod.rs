--- conflicted
+++ resolved
@@ -111,10 +111,6 @@
         Stats::new(&self.stats, self)
     }
 
-    fn validity(&self) -> Option<Validity> {
-        todo!()
-    }
-
     fn slice(&self, start: usize, stop: usize) -> VortexResult<ArrayRef> {
         check_slice_bounds(self, start, stop)?;
 
@@ -149,13 +145,10 @@
         f(self)
     }
 
-<<<<<<< HEAD
-=======
     fn serde(&self) -> Option<&dyn ArraySerde> {
         Some(self)
     }
 
->>>>>>> 85f79ad3
     fn walk(&self, walker: &mut dyn ArrayWalker) -> VortexResult<()> {
         walker.visit_child(self.indices())?;
         walker.visit_child(self.values())
