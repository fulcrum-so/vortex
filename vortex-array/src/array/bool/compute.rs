--- conflicted
+++ resolved
@@ -41,21 +41,7 @@
                 |a| a.validity().unwrap_or_else(|| Validity::valid(a.len())),
             )))
         } else {
-<<<<<<< HEAD
-            Some(as_contiguous(
-                &arrays
-                    .iter()
-                    .map(|a| {
-                        a.as_bool()
-                            .validity()
-                            .cloned()
-                            .unwrap_or_else(|| BoolArray::from(vec![true; a.len()]).into_array())
-                    })
-                    .collect_vec(),
-            )?)
-=======
             None
->>>>>>> 308fde9f
         };
 
         Ok(BoolArray::new(
