use std::sync::{Arc, RwLock};

use arrow_buffer::buffer::BooleanBuffer;
use linkme::distributed_slice;

use vortex_error::VortexResult;
use vortex_schema::{DType, Nullability};

use crate::array::IntoArray;
use crate::formatter::{ArrayDisplay, ArrayFormatter};
use crate::impl_array;
use crate::serde::{ArraySerde, EncodingSerde};
use crate::stats::{Stat, Stats, StatsSet};
use crate::validity::{ArrayValidity, Validity};

use super::{check_slice_bounds, Array, ArrayRef, Encoding, EncodingId, EncodingRef, ENCODINGS};

mod compute;
mod flatten;
mod serde;
mod stats;

#[derive(Debug, Clone)]
pub struct BoolArray {
    buffer: BooleanBuffer,
    stats: Arc<RwLock<StatsSet>>,
    validity: Option<Validity>,
}

impl BoolArray {
    pub fn new(buffer: BooleanBuffer, validity: Option<Validity>) -> Self {
        Self::try_new(buffer, validity).unwrap()
    }

<<<<<<< HEAD
    pub fn try_new(buffer: BooleanBuffer, validity: Option<ArrayRef>) -> VortexResult<Self> {
        check_validity_buffer(validity.as_ref(), buffer.len())?;

=======
    pub fn try_new(buffer: BooleanBuffer, validity: Option<Validity>) -> VortexResult<Self> {
        if let Some(v) = &validity {
            assert_eq!(v.len(), buffer.len());
        }
>>>>>>> 308fde9f
        Ok(Self {
            buffer,
            stats: Arc::new(RwLock::new(StatsSet::new())),
            validity,
        })
    }

    /// Create an all-null boolean array.
    pub fn null(n: usize) -> Self {
        BoolArray::new(
            BooleanBuffer::from(vec![false; n]),
            Some(Validity::invalid(n)),
        )
    }

    #[inline]
    pub fn buffer(&self) -> &BooleanBuffer {
        &self.buffer
    }

    pub fn into_buffer(self) -> BooleanBuffer {
        self.buffer
    }
}

impl Array for BoolArray {
    impl_array!();

    #[inline]
    fn len(&self) -> usize {
        self.buffer.len()
    }

    #[inline]
    fn is_empty(&self) -> bool {
        self.buffer.is_empty()
    }

    #[inline]
    fn dtype(&self) -> &DType {
        if self.validity().is_some() {
            &DType::Bool(Nullability::Nullable)
        } else {
            &DType::Bool(Nullability::NonNullable)
        }
    }

    #[inline]
    fn stats(&self) -> Stats {
        Stats::new(&self.stats, self)
    }

    fn slice(&self, start: usize, stop: usize) -> VortexResult<ArrayRef> {
        check_slice_bounds(self, start, stop)?;

        Ok(Self {
            buffer: self.buffer.slice(start, stop - start),
            stats: Arc::new(RwLock::new(StatsSet::new())),
            validity: self.validity.as_ref().map(|v| v.slice(start, stop)),
        }
        .into_array())
    }

    #[inline]
    fn encoding(&self) -> EncodingRef {
        &BoolEncoding
    }

    #[inline]
    fn nbytes(&self) -> usize {
        (self.len() + 7) / 8
    }

    fn serde(&self) -> Option<&dyn ArraySerde> {
        Some(self)
    }
}

impl ArrayValidity for BoolArray {
    fn validity(&self) -> Option<Validity> {
        self.validity.clone()
    }
}

#[derive(Debug)]
pub struct BoolEncoding;

impl BoolEncoding {
    pub const ID: EncodingId = EncodingId::new("vortex.bool");
}

#[distributed_slice(ENCODINGS)]
static ENCODINGS_BOOL: EncodingRef = &BoolEncoding;

impl Encoding for BoolEncoding {
    fn id(&self) -> EncodingId {
        Self::ID
    }

    fn serde(&self) -> Option<&dyn EncodingSerde> {
        Some(self)
    }
}

impl ArrayDisplay for BoolArray {
    fn fmt(&self, f: &mut ArrayFormatter) -> std::fmt::Result {
        let true_count = self.stats().get_or_compute_or(0usize, &Stat::TrueCount);
        let false_count = self.len() - true_count;
        f.property("n_true", true_count)?;
        f.property("n_false", false_count)?;
        f.validity(self.validity())
    }
}

impl From<Vec<bool>> for BoolArray {
    fn from(value: Vec<bool>) -> Self {
        BoolArray::new(BooleanBuffer::from(value), None)
    }
}

impl IntoArray for Vec<bool> {
    fn into_array(self) -> ArrayRef {
        Arc::new(BoolArray::from(self))
    }
}

impl FromIterator<Option<bool>> for BoolArray {
    fn from_iter<I: IntoIterator<Item = Option<bool>>>(iter: I) -> Self {
        let iter = iter.into_iter();
        let (lower, _) = iter.size_hint();

        let mut validity: Vec<bool> = Vec::with_capacity(lower);
        let values: Vec<bool> = iter
            .map(|i| {
                if let Some(v) = i {
                    validity.push(true);
                    v
                } else {
                    validity.push(false);
                    false
                }
            })
            .collect::<Vec<_>>();

        if validity.is_empty() {
            BoolArray::from(values)
        } else {
            BoolArray::new(BooleanBuffer::from(values), Some(Validity::from(validity)))
        }
    }
}

#[cfg(test)]
mod test {
    use super::*;
    use crate::compute::scalar_at::scalar_at;

    #[test]
    fn slice() {
        let arr = BoolArray::from(vec![true, true, false, false, true])
            .slice(1, 4)
            .unwrap();
        assert_eq!(arr.len(), 3);
        assert_eq!(scalar_at(&arr, 0).unwrap().try_into(), Ok(true));
        assert_eq!(scalar_at(&arr, 1).unwrap().try_into(), Ok(false));
        assert_eq!(scalar_at(&arr, 2).unwrap().try_into(), Ok(false));
    }

    #[test]
    fn nbytes() {
        assert_eq!(
            BoolArray::from(vec![true, true, false, false, true]).nbytes(),
            1
        );
    }
}<|MERGE_RESOLUTION|>--- conflicted
+++ resolved
@@ -32,16 +32,10 @@
         Self::try_new(buffer, validity).unwrap()
     }
 
-<<<<<<< HEAD
-    pub fn try_new(buffer: BooleanBuffer, validity: Option<ArrayRef>) -> VortexResult<Self> {
-        check_validity_buffer(validity.as_ref(), buffer.len())?;
-
-=======
     pub fn try_new(buffer: BooleanBuffer, validity: Option<Validity>) -> VortexResult<Self> {
         if let Some(v) = &validity {
             assert_eq!(v.len(), buffer.len());
         }
->>>>>>> 308fde9f
         Ok(Self {
             buffer,
             stats: Arc::new(RwLock::new(StatsSet::new())),
