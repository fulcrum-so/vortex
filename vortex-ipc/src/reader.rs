--- conflicted
+++ resolved
@@ -4,10 +4,7 @@
 
 use arrow_buffer::Buffer as ArrowBuffer;
 use flatbuffers::{root, root_unchecked};
-<<<<<<< HEAD
 use itertools::Itertools;
-=======
->>>>>>> 09b70f4f
 use nougat::gat;
 use vortex::array::chunked::ChunkedArray;
 use vortex::array::composite::VORTEX_COMPOSITE_EXTENSIONS;
@@ -23,11 +20,7 @@
 };
 use vortex_error::{vortex_bail, vortex_err, VortexError, VortexResult};
 use vortex_flatbuffers::ReadFlatBuffer;
-<<<<<<< HEAD
 use vortex_schema::{DType, DTypeSerdeContext, Signedness};
-=======
-use vortex_schema::{DType, DTypeSerdeContext};
->>>>>>> 09b70f4f
 
 use crate::flatbuffers::ipc::Message;
 use crate::iter::{FallibleLendingIterator, FallibleLendingIteratorඞItem};
@@ -35,11 +28,7 @@
 #[allow(dead_code)]
 pub struct StreamReader<R: Read> {
     read: R,
-<<<<<<< HEAD
-    messages: StreamMessageReader,
-=======
     messages: StreamMessageReader<R>,
->>>>>>> 09b70f4f
     ctx: SerdeContext,
 }
 
@@ -124,7 +113,7 @@
                 .dtype()
                 .ok_or_else(|| vortex_err!(InvalidSerde: "Schema missing DType"))?,
         )
-        .map_err(|e| vortex_err!(InvalidSerde: "Failed to parse DType: {}", e))?;
+            .map_err(|e| vortex_err!(InvalidSerde: "Failed to parse DType: {}", e))?;
 
         Ok(Some(StreamArrayReader {
             ctx: &self.ctx,
@@ -132,10 +121,7 @@
             messages: &mut self.messages,
             dtype,
             buffers: vec![],
-<<<<<<< HEAD
             row_offset: 0,
-=======
->>>>>>> 09b70f4f
         }))
     }
 }
@@ -144,16 +130,10 @@
 pub struct StreamArrayReader<'a, R: Read> {
     ctx: &'a SerdeContext,
     read: &'a mut R,
-<<<<<<< HEAD
-    messages: &'a mut StreamMessageReader,
+    messages: &'a mut StreamMessageReader<R>,
     dtype: DType,
     buffers: Vec<Buffer<'a>>,
     row_offset: usize,
-=======
-    messages: &'a mut StreamMessageReader<R>,
-    dtype: DType,
-    buffers: Vec<Buffer<'a>>,
->>>>>>> 09b70f4f
 }
 
 impl<'a, R: Read> StreamArrayReader<'a, R> {
@@ -185,11 +165,11 @@
                 // indices must be positive integers
                 if signedness == &Signedness::Signed
                     && indices
-                        .statistics()
-                        // min cast should be safe
-                        .compute_as_cast::<i64>(Stat::Min)
-                        .unwrap()
-                        < 0
+                    .statistics()
+                    // min cast should be safe
+                    .compute_as_cast::<i64>(Stat::Min)
+                    .unwrap()
+                    < 0
                 {
                     vortex_bail!("Indices must be positive")
                 }
@@ -284,11 +264,7 @@
         // After reading the buffers we're now able to load the next message.
         let col_array = self
             .messages
-<<<<<<< HEAD
-            .next(&mut self.read)?
-=======
             .next(self.read)?
->>>>>>> 09b70f4f
             .header_as_chunk()
             .unwrap()
             .array()
@@ -323,18 +299,20 @@
 
 impl<R: Read> ReadExtensions for R {}
 
-struct StreamMessageReader {
+struct StreamMessageReader<R: Read> {
     message: Vec<u8>,
     prev_message: Vec<u8>,
     finished: bool,
-}
-
-impl StreamMessageReader {
-    pub fn try_new<R: Read>(read: &mut R) -> VortexResult<Self> {
+    phantom: PhantomData<R>,
+}
+
+impl<R: Read> StreamMessageReader<R> {
+    pub fn try_new(read: &mut R) -> VortexResult<Self> {
         let mut reader = Self {
             message: Vec::new(),
             prev_message: Vec::new(),
             finished: false,
+            phantom: PhantomData,
         };
         reader.load_next_message(read)?;
         Ok(reader)
@@ -348,7 +326,7 @@
         Some(unsafe { root_unchecked::<Message>(&self.message) })
     }
 
-    pub fn next<R: Read>(&mut self, read: &mut R) -> VortexResult<Message> {
+    pub fn next(&mut self, read: &mut R) -> VortexResult<Message> {
         if self.finished {
             panic!("StreamMessageReader is finished - should've checked peek!");
         }
@@ -359,7 +337,7 @@
         Ok(unsafe { root_unchecked::<Message>(&self.prev_message) })
     }
 
-    fn load_next_message<R: Read>(&mut self, read: &mut R) -> VortexResult<bool> {
+    fn load_next_message(&mut self, read: &mut R) -> VortexResult<bool> {
         let mut len_buf = [0u8; 4];
         match read.read_exact(&mut len_buf) {
             Ok(_) => {}
@@ -387,6 +365,7 @@
         Ok(true)
     }
 }
+
 
 #[cfg(test)]
 mod tests {
@@ -422,10 +401,10 @@
             writer.write_array(&array).unwrap();
             writer.write_array(&chunked_array).unwrap();
         }
-
         // Push some extra bytes to test that the reader is well-behaved and doesn't read past the
         // end of the stream.
         let _ = cursor.write(b"hello").unwrap();
+
         cursor.set_position(0);
         {
             let mut reader = StreamReader::try_new_unbuffered(&mut cursor).unwrap();
@@ -435,7 +414,6 @@
             assert_eq!(second.encoding().id(), Chunked::ID);
         }
         let _pos = cursor.position();
-
         // Test our termination bytes exist
         let mut terminator = [0u8; 5];
         cursor.read_exact(&mut terminator).unwrap();
@@ -461,7 +439,7 @@
                 .map(|v| v as f64 + 0.5)
                 .collect_vec(),
         )
-        .into_array();
+            .into_array();
         let apl_encoded = ALPArray::encode(pdata).unwrap();
         test_base_case(
             &apl_encoded,
@@ -499,7 +477,7 @@
         let data = PrimitiveArray::from((0i32..3_000_000).rev().collect_vec()).into_array();
         let indices = PrimitiveArray::from_nullable_vec(vec![None, Some(1i32), Some(10), Some(11)])
             .into_array();
-        test_read_write_inner(&data, &indices).unwrap(); //.expect_err("Expected float index to fail");
+        test_read_write_inner(&data, &indices).expect_err("Expected float index to fail");
     }
 
     #[test]
@@ -527,7 +505,7 @@
         let indices = PrimitiveArray::from(vec![
             10u32, 11, 12, 13, 100_000, 2_999_999, 2_999_999, 3_000_000,
         ])
-        .into_array();
+            .into_array();
 
         // NB: the order is reversed here to ensure we aren't grabbing indexes instead of values
         let data = PrimitiveArray::from((0i32..3_000_000).rev().collect_vec()).into_array();
@@ -647,136 +625,4 @@
         let array_reader = reader.next().unwrap().unwrap();
         array_reader.take(indices)
     }
-}
-
-pub trait ReadExtensions: Read {
-    /// Skip n bytes in the stream.
-    fn skip(&mut self, nbytes: u64) -> io::Result<()> {
-        io::copy(&mut self.take(nbytes), &mut io::sink())?;
-        Ok(())
-    }
-
-    /// Read exactly nbytes into the buffer.
-    fn read_into(&mut self, nbytes: u64, buffer: &mut Vec<u8>) -> VortexResult<()> {
-        buffer.reserve_exact(nbytes as usize);
-        if self.take(nbytes).read_to_end(buffer)? != nbytes as usize {
-            vortex_bail!(InvalidSerde: "Failed to read all bytes")
-        }
-        Ok(())
-    }
-}
-
-impl<R: Read> ReadExtensions for R {}
-
-struct StreamMessageReader<R: Read> {
-    message: Vec<u8>,
-    prev_message: Vec<u8>,
-    finished: bool,
-    phantom: PhantomData<R>,
-}
-
-impl<R: Read> StreamMessageReader<R> {
-    pub fn try_new(read: &mut R) -> VortexResult<Self> {
-        let mut reader = Self {
-            message: Vec::new(),
-            prev_message: Vec::new(),
-            finished: false,
-            phantom: PhantomData,
-        };
-        reader.load_next_message(read)?;
-        Ok(reader)
-    }
-
-    pub fn peek(&self) -> Option<Message> {
-        if self.finished {
-            return None;
-        }
-        // The message has been validated by the next() call.
-        Some(unsafe { root_unchecked::<Message>(&self.message) })
-    }
-
-    pub fn next(&mut self, read: &mut R) -> VortexResult<Message> {
-        if self.finished {
-            panic!("StreamMessageReader is finished - should've checked peek!");
-        }
-        std::mem::swap(&mut self.prev_message, &mut self.message);
-        if !self.load_next_message(read)? {
-            self.finished = true;
-        }
-        Ok(unsafe { root_unchecked::<Message>(&self.prev_message) })
-    }
-
-    fn load_next_message(&mut self, read: &mut R) -> VortexResult<bool> {
-        let mut len_buf = [0u8; 4];
-        match read.read_exact(&mut len_buf) {
-            Ok(_) => {}
-            Err(e) => {
-                return match e.kind() {
-                    io::ErrorKind::UnexpectedEof => Ok(false),
-                    _ => Err(e.into()),
-                }
-            }
-        }
-
-        let len = u32::from_le_bytes(len_buf);
-        if len == u32::MAX {
-            // Marker for no more messages.
-            return Ok(false);
-        }
-
-        self.message.clear();
-        self.message.reserve(len as usize);
-        if read.take(len as u64).read_to_end(&mut self.message)? != len as usize {
-            vortex_bail!(InvalidSerde: "Failed to read all bytes")
-        }
-
-        std::hint::black_box(root::<Message>(&self.message)?);
-        Ok(true)
-    }
-}
-
-#[cfg(test)]
-mod tests {
-    use std::io::{Cursor, Read, Write};
-
-    use vortex::array::chunked::{Chunked, ChunkedArray};
-    use vortex::array::primitive::{Primitive, PrimitiveArray};
-    use vortex::{ArrayDType, ArrayDef, IntoArray, SerdeContext};
-
-    use crate::reader::StreamReader;
-    use crate::writer::StreamWriter;
-
-    #[test]
-    fn test_read_write() {
-        let array = PrimitiveArray::from(vec![0, 1, 2]).into_array();
-        let chunked_array =
-            ChunkedArray::try_new(vec![array.clone(), array.clone()], array.dtype().clone())
-                .unwrap()
-                .into_array();
-
-        let mut buffer = vec![];
-        let mut cursor = Cursor::new(&mut buffer);
-        {
-            let mut writer = StreamWriter::try_new(&mut cursor, SerdeContext::default()).unwrap();
-            writer.write_array(&array).unwrap();
-            writer.write_array(&chunked_array).unwrap();
-        }
-        // Push some extra bytes to test that the reader is well-behaved and doesn't read past the
-        // end of the stream.
-        let _ = cursor.write(b"hello").unwrap();
-
-        cursor.set_position(0);
-        {
-            let mut reader = StreamReader::try_new_unbuffered(&mut cursor).unwrap();
-            let first = reader.read_array().unwrap();
-            assert_eq!(first.encoding().id(), Primitive::ID);
-            let second = reader.read_array().unwrap();
-            assert_eq!(second.encoding().id(), Chunked::ID);
-        }
-        let _pos = cursor.position();
-        // Test our termination bytes exist
-        let mut terminator = [0u8; 5];
-        cursor.read_exact(&mut terminator).unwrap();
-        assert_eq!(&terminator, b"hello");
-    }
 }