use std::hash::{Hash, Hasher};

use ahash::RandomState;
use hashbrown::hash_map::{Entry, RawEntryMut};
use hashbrown::HashMap;
use log::debug;
use num_traits::{AsPrimitive, FromPrimitive, Unsigned};

use vortex::array::primitive::PrimitiveArray;
use vortex::array::varbin::VarBinArray;
use vortex::array::{Array, ArrayKind, ArrayRef, CloneOptionalArray};
use vortex::compress::{CompressConfig, CompressCtx, Compressor, EncodingCompression};
use vortex::compute::cast::cast_primitive;
use vortex::compute::scalar_at::scalar_at;
use vortex::dtype::DType;
use vortex::error::VortexResult;
use vortex::match_each_native_ptype;
use vortex::ptype::{NativePType, PType};
use vortex::scalar::AsBytes;

use crate::dict::{DictArray, DictEncoding};
use crate::downcast::DowncastDict;

impl EncodingCompression for DictEncoding {
    fn compressor(
        &self,
        array: &dyn Array,
        _config: &CompressConfig,
    ) -> Option<&'static Compressor> {
        // TODO(robert): Add support for VarBinView
        if !matches!(
            ArrayKind::from(array),
            ArrayKind::Primitive(_) | ArrayKind::VarBin(_)
        ) {
            debug!("Skipping Dict: not primitive or varbin");
            return None;
        };

        Some(&(dict_compressor as Compressor))
    }
}

#[derive(Debug)]
struct Value<T>(T);

impl<T: AsBytes> Hash for Value<T> {
    fn hash<H: Hasher>(&self, state: &mut H) {
        self.0.as_bytes().hash(state)
    }
}

impl<T: AsBytes> PartialEq<Self> for Value<T> {
    fn eq(&self, other: &Self) -> bool {
        self.0.as_bytes().eq(other.0.as_bytes())
    }
}

impl<T: AsBytes> Eq for Value<T> {}

fn dict_compressor(
    array: &dyn Array,
    like: Option<&dyn Array>,
    ctx: CompressCtx,
) -> VortexResult<ArrayRef> {
    let dict_like = like.map(|like_arr| like_arr.as_dict());

    let (codes, dict) = match ArrayKind::from(array) {
        ArrayKind::Primitive(p) => {
            let (codes, dict) = dict_encode_primitive(p);
            (
                ctx.next_level()
                    .compress(codes.as_ref(), dict_like.map(|dict| dict.codes()))?,
                ctx.next_level()
                    .compress(dict.as_ref(), dict_like.map(|dict| dict.dict()))?,
            )
        }
        ArrayKind::VarBin(vb) => {
            let (codes, dict) = dict_encode_varbin(vb);
            (
                ctx.next_level()
                    .compress(codes.as_ref(), dict_like.map(|dict| dict.codes()))?,
                ctx.next_level()
                    .compress(dict.as_ref(), dict_like.map(|dict| dict.dict()))?,
            )
        }

        _ => unreachable!("This array kind should have been filtered out"),
    };

    Ok(DictArray::new(codes, dict).boxed())
}

// TODO(robert): Use distinct count instead of len for width estimation
pub fn dict_encode_primitive(array: &PrimitiveArray) -> (PrimitiveArray, PrimitiveArray) {
    match_each_native_ptype!(array.ptype(), |$P| {
        if array.len() < u8::MAX as usize {
            dict_encode_typed_primitive::<u8, $P>(array)
        } else if array.len() < u16::MAX as usize {
            dict_encode_typed_primitive::<u16, $P>(array)
        } else if array.len() < u32::MAX as usize {
            dict_encode_typed_primitive::<u32, $P>(array)
        } else {
            dict_encode_typed_primitive::<u64, $P>(array)
        }
    })
}

/// Dictionary encode primitive array with given PType.
/// Null values in the original array are encoded in the dictionary.
fn dict_encode_typed_primitive<
    K: NativePType + Unsigned + FromPrimitive + AsPrimitive<u64>,
    T: NativePType,
>(
    array: &PrimitiveArray,
) -> (PrimitiveArray, PrimitiveArray) {
    let mut lookup_dict: HashMap<Value<T>, u64> = HashMap::new();
    let mut codes: Vec<K> = Vec::new();
    let mut values: Vec<T> = Vec::new();
    for v in array.buffer().typed_data::<T>() {
        let code: K = match lookup_dict.entry(Value(*v)) {
            Entry::Occupied(o) => K::from_u64(*o.get()).unwrap(),
            Entry::Vacant(vac) => {
                let next_code = <K as FromPrimitive>::from_usize(values.len()).unwrap();
                vac.insert(next_code.as_());
                values.push(*v);
                next_code
            }
        };
        codes.push(code)
    }

    (
        PrimitiveArray::from_nullable(codes, array.validity().clone_optional()),
        PrimitiveArray::from(values),
    )
}

#[allow(unused_macros)]
// TODO(robert): Estimation of offsets array width could be better if we had average size and distinct count
macro_rules! dict_encode_offsets_codes {
    ($bytes_len:expr, $offsets_len:expr, | $_1:tt $codes:ident, $_2:tt $offsets:ident | $($body:tt)*) => ({
        macro_rules! __with__ {( $_1 $codes:ident, $_2 $offsets:ident ) => ( $($body)* )}
        if $bytes_len < u32::MAX as usize {
            if $offsets_len < u8::MAX as usize {
                __with__! { u32, u8 }
            } else if $offsets_len < u16::MAX as usize {
                __with__! { u32, u16 }
            } else if $offsets_len < u32::MAX as usize {
                __with__! { u32, u32 }
            } else {
                __with__! { u32, u64 }
            }
        } else {
            if $offsets_len < u8::MAX as usize {
                __with__! { u64, u8 }
            } else if $offsets_len < u16::MAX as usize {
                __with__! { u64, u16 }
            } else if $offsets_len < u32::MAX as usize {
                __with__! { u64, u32 }
            } else {
                __with__! { u64, u64 }
            }
        }
    })
}

/// Dictionary encode varbin array. Specializes for primitive byte arrays to avoid double copying
pub fn dict_encode_varbin(array: &VarBinArray) -> (PrimitiveArray, VarBinArray) {
    let offsets_array = cast_primitive(array.offsets(), &PType::U64).unwrap();
    let offsets = offsets_array.typed_data::<u64>();
    let data_array = cast_primitive(array.bytes(), &PType::U8).unwrap();
    let data = data_array.typed_data::<u8>();

    dict_encode_typed_varbin::<u64, u64, &[u8]>(
        array.dtype().clone(),
        offsets,
        data,
        array.len(),
        None,
    )

    // if let Some(bytes) = array.bytes().maybe_primitive() {
    //     let bytes = bytes.buffer().typed_data::<u8>();
    //     return if let Some(offsets) = array.offsets().maybe_primitive() {
    //         match_each_native_ptype!(offsets.ptype(), |$P| {
    //             let offsets = offsets.buffer().typed_data::<$P>();
    //
    //             dict_encode_offsets_codes!(bytes.len(), array.offsets().len(), |$O, $C| {
    //                 dict_encode_typed_varbin::<$O, $C, _, &[u8]>(
    //                     array.dtype().clone(),
    //                     |idx| bytes_at_primitive(offsets, bytes, idx),
    //                     array.len(),
    //                     array.validity()
    //                 )
    //             })
    //         })
    //     } else {
    //         dict_encode_offsets_codes!(bytes.len(), array.offsets().len(), |$O, $C| {
    //             dict_encode_typed_varbin::<$O, $C, _, &[u8]>(
    //                 array.dtype().clone(),
    //                 |idx| bytes_at(array.offsets(), bytes, idx),
    //                 array.len(),
    //                 array.validity()
    //             )
    //         })
    //     };
    // }
    //
    // dict_encode_offsets_codes!(array.bytes().len(), array.offsets().len(), |$O, $C| {
    //     dict_encode_typed_varbin::<$O, $C, _, Vec<u8>>(
    //         array.dtype().clone(),
    //         |idx| array.bytes_at(idx).unwrap(),
    //         array.len(),
    //         array.validity()
    //     )
    // })
}

#[allow(dead_code)]
#[inline(always)]
fn bytes_at_primitive<'a, T: NativePType + AsPrimitive<usize>>(
    offsets: &'a [T],
    bytes: &'a [u8],
    idx: usize,
) -> &'a [u8] {
    let begin: usize = offsets[idx].as_();
    let end: usize = offsets[idx + 1].as_();
    &bytes[begin..end]
}

#[allow(dead_code)]
fn bytes_at<'a>(offsets: &'a dyn Array, bytes: &'a [u8], idx: usize) -> &'a [u8] {
    let start: usize = scalar_at(offsets, idx).unwrap().try_into().unwrap();
    let stop: usize = scalar_at(offsets, idx + 1).unwrap().try_into().unwrap();
    &bytes[start..stop]
}

fn dict_encode_typed_varbin<O, K, U>(
    dtype: DType,
    prim_offsets: &[O],
    prim_data: &[u8],
    len: usize,
    validity: Option<&dyn Array>,
) -> (PrimitiveArray, VarBinArray)
where
    O: NativePType + Unsigned + FromPrimitive + AsPrimitive<usize>,
    K: NativePType + Unsigned + FromPrimitive + AsPrimitive<usize>,
    U: AsRef<[u8]>,
{
    let hasher = RandomState::new();
    let mut lookup_dict: HashMap<usize, (), ()> = HashMap::with_hasher(());
    let mut codes: Vec<K> = Vec::with_capacity(len);
    let mut bytes: Vec<u8> = Vec::new();
    let mut offsets: Vec<O> = Vec::new();
    offsets.push(O::zero());

    for i in 0..len {
<<<<<<< HEAD
        let byte_val = bytes_at_primitive(prim_offsets, prim_data, i);
        let value_hash = hasher.hash_one(byte_val);
        let raw_entry = lookup_dict.raw_entry_mut().from_hash(value_hash, |&idx| {
            byte_val == bytes_at_primitive(&offsets, &bytes, idx.as_())
=======
        let byte_val = value_lookup(i);
        let byte_ref = byte_val.as_ref();
        let value_hash = hasher.hash_one(byte_ref);
        let raw_entry = lookup_dict.raw_entry_mut().from_hash(value_hash, |idx| {
            byte_ref == bytes_at_primitive(offsets.as_slice(), bytes.as_slice(), idx.as_())
>>>>>>> 4db7f30c
        });

        let code: K = match raw_entry {
            RawEntryMut::Occupied(o) => <K as FromPrimitive>::from_usize(*o.into_key()).unwrap(),
            RawEntryMut::Vacant(vac) => {
                let next_code = offsets.len() - 1;
                bytes.extend_from_slice(byte_val);
                offsets.push(<O as FromPrimitive>::from_usize(bytes.len()).unwrap());
                vac.insert_with_hasher(value_hash, next_code, (), |idx| {
<<<<<<< HEAD
                    hasher.hash_one(bytes_at_primitive(prim_offsets, prim_data, idx.as_()).as_ref())
=======
                    hasher.hash_one(bytes_at_primitive(
                        offsets.as_slice(),
                        bytes.as_slice(),
                        idx.as_(),
                    ))
>>>>>>> 4db7f30c
                });
                <K as FromPrimitive>::from_usize(next_code).unwrap()
            }
        };
        codes.push(code)
    }
    (
        PrimitiveArray::from_nullable(codes, validity.clone_optional()),
        VarBinArray::new(
            PrimitiveArray::from(offsets).boxed(),
            PrimitiveArray::from(bytes).boxed(),
            dtype,
            None,
        ),
    )
}

#[cfg(test)]
mod test {
    use vortex::array::downcast::DowncastArrayBuiltin;
    use vortex::array::primitive::PrimitiveArray;
    use vortex::array::varbin::VarBinArray;
    use vortex::compute::scalar_at::scalar_at;
    use vortex::dtype::DType;
    use vortex::dtype::Nullability::NonNullable;

    use crate::compress::{dict_encode_typed_primitive, dict_encode_varbin};

    #[test]
    fn encode_primitive() {
        let arr = PrimitiveArray::from(vec![1, 1, 3, 3, 3]);
        let (codes, values) = dict_encode_typed_primitive::<u8, i32>(&arr);
        assert_eq!(codes.buffer().typed_data::<u8>(), &[0, 0, 1, 1, 1]);
        assert_eq!(values.buffer().typed_data::<i32>(), &[1, 3]);
    }

    #[test]
    fn encode_primitive_nulls() {
        let arr = PrimitiveArray::from_iter(vec![
            Some(1),
            Some(1),
            None,
            Some(3),
            Some(3),
            None,
            Some(3),
            None,
        ]);
        let (codes, values) = dict_encode_typed_primitive::<u8, i32>(&arr);
        assert_eq!(codes.buffer().typed_data::<u8>(), &[0, 0, 1, 2, 2, 1, 2, 1]);
        assert!(!codes.is_valid(2));
        assert!(!codes.is_valid(5));
        assert!(!codes.is_valid(7));
        assert_eq!(scalar_at(values.as_ref(), 0), Ok(1.into()));
        assert_eq!(scalar_at(values.as_ref(), 2), Ok(3.into()));
    }

    #[test]
    fn encode_varbin() {
        let arr = VarBinArray::from(
            vec!["hello", "world", "hello", "again", "world"],
            DType::Utf8(NonNullable),
        );
        let (codes, values) = dict_encode_varbin(&arr);
        assert_eq!(codes.buffer().typed_data::<u8>(), &[0, 1, 0, 2, 1]);
        assert_eq!(
            String::from_utf8(values.bytes_at(0).unwrap()).unwrap(),
            "hello"
        );
        assert_eq!(
            String::from_utf8(values.bytes_at(1).unwrap()).unwrap(),
            "world"
        );
        assert_eq!(
            String::from_utf8(values.bytes_at(2).unwrap()).unwrap(),
            "again"
        );
    }

    #[test]
    fn encode_varbin_nulls() {
        let arr: VarBinArray = vec![
            Some("hello"),
            None,
            Some("world"),
            Some("hello"),
            None,
            Some("again"),
            Some("world"),
            None,
        ]
        .into_iter()
        .collect();
        let (codes, values) = dict_encode_varbin(&arr);
        assert_eq!(codes.buffer().typed_data::<u8>(), &[0, 1, 2, 0, 1, 3, 2, 1]);
        assert!(!codes.is_valid(1));
        assert!(!codes.is_valid(4));
        assert!(!codes.is_valid(7));
        assert_eq!(
            String::from_utf8(values.bytes_at(0).unwrap()).unwrap(),
            "hello"
        );
        assert_eq!(String::from_utf8(values.bytes_at(1).unwrap()).unwrap(), "");
        assert_eq!(
            String::from_utf8(values.bytes_at(2).unwrap()).unwrap(),
            "world"
        );
        assert_eq!(
            String::from_utf8(values.bytes_at(3).unwrap()).unwrap(),
            "again"
        );
    }

    #[test]
    fn repeated_values() {
        let arr = VarBinArray::from(vec!["a", "a", "b", "b", "a", "b", "a", "b"]);
        let (codes, values) = dict_encode_varbin(&arr);
        assert_eq!(
            values.bytes().as_primitive().typed_data::<u8>(),
            "ab".as_bytes()
        );
        assert_eq!(
            values.offsets().as_primitive().typed_data::<u32>(),
            &[0, 1, 2]
        );
        assert_eq!(codes.typed_data::<u8>(), &[0u8, 0, 1, 1, 0, 1, 0, 1]);
    }
}<|MERGE_RESOLUTION|>--- conflicted
+++ resolved
@@ -6,16 +6,16 @@
 use log::debug;
 use num_traits::{AsPrimitive, FromPrimitive, Unsigned};
 
+use vortex::array::downcast::DowncastArrayBuiltin;
 use vortex::array::primitive::PrimitiveArray;
 use vortex::array::varbin::VarBinArray;
 use vortex::array::{Array, ArrayKind, ArrayRef, CloneOptionalArray};
 use vortex::compress::{CompressConfig, CompressCtx, Compressor, EncodingCompression};
-use vortex::compute::cast::cast_primitive;
 use vortex::compute::scalar_at::scalar_at;
 use vortex::dtype::DType;
 use vortex::error::VortexResult;
 use vortex::match_each_native_ptype;
-use vortex::ptype::{NativePType, PType};
+use vortex::ptype::NativePType;
 use vortex::scalar::AsBytes;
 
 use crate::dict::{DictArray, DictEncoding};
@@ -135,7 +135,6 @@
     )
 }
 
-#[allow(unused_macros)]
 // TODO(robert): Estimation of offsets array width could be better if we had average size and distinct count
 macro_rules! dict_encode_offsets_codes {
     ($bytes_len:expr, $offsets_len:expr, | $_1:tt $codes:ident, $_2:tt $offsets:ident | $($body:tt)*) => ({
@@ -166,58 +165,43 @@
 
 /// Dictionary encode varbin array. Specializes for primitive byte arrays to avoid double copying
 pub fn dict_encode_varbin(array: &VarBinArray) -> (PrimitiveArray, VarBinArray) {
-    let offsets_array = cast_primitive(array.offsets(), &PType::U64).unwrap();
-    let offsets = offsets_array.typed_data::<u64>();
-    let data_array = cast_primitive(array.bytes(), &PType::U8).unwrap();
-    let data = data_array.typed_data::<u8>();
-
-    dict_encode_typed_varbin::<u64, u64, &[u8]>(
-        array.dtype().clone(),
-        offsets,
-        data,
-        array.len(),
-        None,
-    )
-
-    // if let Some(bytes) = array.bytes().maybe_primitive() {
-    //     let bytes = bytes.buffer().typed_data::<u8>();
-    //     return if let Some(offsets) = array.offsets().maybe_primitive() {
-    //         match_each_native_ptype!(offsets.ptype(), |$P| {
-    //             let offsets = offsets.buffer().typed_data::<$P>();
-    //
-    //             dict_encode_offsets_codes!(bytes.len(), array.offsets().len(), |$O, $C| {
-    //                 dict_encode_typed_varbin::<$O, $C, _, &[u8]>(
-    //                     array.dtype().clone(),
-    //                     |idx| bytes_at_primitive(offsets, bytes, idx),
-    //                     array.len(),
-    //                     array.validity()
-    //                 )
-    //             })
-    //         })
-    //     } else {
-    //         dict_encode_offsets_codes!(bytes.len(), array.offsets().len(), |$O, $C| {
-    //             dict_encode_typed_varbin::<$O, $C, _, &[u8]>(
-    //                 array.dtype().clone(),
-    //                 |idx| bytes_at(array.offsets(), bytes, idx),
-    //                 array.len(),
-    //                 array.validity()
-    //             )
-    //         })
-    //     };
-    // }
-    //
-    // dict_encode_offsets_codes!(array.bytes().len(), array.offsets().len(), |$O, $C| {
-    //     dict_encode_typed_varbin::<$O, $C, _, Vec<u8>>(
-    //         array.dtype().clone(),
-    //         |idx| array.bytes_at(idx).unwrap(),
-    //         array.len(),
-    //         array.validity()
-    //     )
-    // })
-}
-
-#[allow(dead_code)]
-#[inline(always)]
+    if let Some(bytes) = array.bytes().maybe_primitive() {
+        let bytes = bytes.buffer().typed_data::<u8>();
+        return if let Some(offsets) = array.offsets().maybe_primitive() {
+            match_each_native_ptype!(offsets.ptype(), |$P| {
+                let offsets = offsets.buffer().typed_data::<$P>();
+
+                dict_encode_offsets_codes!(bytes.len(), array.offsets().len(), |$O, $C| {
+                    dict_encode_typed_varbin::<$O, $C, _, &[u8]>(
+                        array.dtype().clone(),
+                        |idx| bytes_at_primitive(offsets, bytes, idx),
+                        array.len(),
+                        array.validity()
+                    )
+                })
+            })
+        } else {
+            dict_encode_offsets_codes!(bytes.len(), array.offsets().len(), |$O, $C| {
+                dict_encode_typed_varbin::<$O, $C, _, &[u8]>(
+                    array.dtype().clone(),
+                    |idx| bytes_at(array.offsets(), bytes, idx),
+                    array.len(),
+                    array.validity()
+                )
+            })
+        };
+    }
+
+    dict_encode_offsets_codes!(array.bytes().len(), array.offsets().len(), |$O, $C| {
+        dict_encode_typed_varbin::<$O, $C, _, Vec<u8>>(
+            array.dtype().clone(),
+            |idx| array.bytes_at(idx).unwrap(),
+            array.len(),
+            array.validity()
+        )
+    })
+}
+
 fn bytes_at_primitive<'a, T: NativePType + AsPrimitive<usize>>(
     offsets: &'a [T],
     bytes: &'a [u8],
@@ -228,65 +212,53 @@
     &bytes[begin..end]
 }
 
-#[allow(dead_code)]
 fn bytes_at<'a>(offsets: &'a dyn Array, bytes: &'a [u8], idx: usize) -> &'a [u8] {
     let start: usize = scalar_at(offsets, idx).unwrap().try_into().unwrap();
     let stop: usize = scalar_at(offsets, idx + 1).unwrap().try_into().unwrap();
     &bytes[start..stop]
 }
 
-fn dict_encode_typed_varbin<O, K, U>(
+fn dict_encode_typed_varbin<O, K, V, U>(
     dtype: DType,
-    prim_offsets: &[O],
-    prim_data: &[u8],
+    value_lookup: V,
     len: usize,
     validity: Option<&dyn Array>,
 ) -> (PrimitiveArray, VarBinArray)
 where
     O: NativePType + Unsigned + FromPrimitive + AsPrimitive<usize>,
     K: NativePType + Unsigned + FromPrimitive + AsPrimitive<usize>,
+    V: Fn(usize) -> U,
     U: AsRef<[u8]>,
 {
     let hasher = RandomState::new();
-    let mut lookup_dict: HashMap<usize, (), ()> = HashMap::with_hasher(());
+    let mut lookup_dict: HashMap<K, (), ()> = HashMap::with_hasher(());
     let mut codes: Vec<K> = Vec::with_capacity(len);
     let mut bytes: Vec<u8> = Vec::new();
     let mut offsets: Vec<O> = Vec::new();
     offsets.push(O::zero());
 
     for i in 0..len {
-<<<<<<< HEAD
-        let byte_val = bytes_at_primitive(prim_offsets, prim_data, i);
-        let value_hash = hasher.hash_one(byte_val);
-        let raw_entry = lookup_dict.raw_entry_mut().from_hash(value_hash, |&idx| {
-            byte_val == bytes_at_primitive(&offsets, &bytes, idx.as_())
-=======
         let byte_val = value_lookup(i);
         let byte_ref = byte_val.as_ref();
         let value_hash = hasher.hash_one(byte_ref);
         let raw_entry = lookup_dict.raw_entry_mut().from_hash(value_hash, |idx| {
             byte_ref == bytes_at_primitive(offsets.as_slice(), bytes.as_slice(), idx.as_())
->>>>>>> 4db7f30c
         });
 
         let code: K = match raw_entry {
-            RawEntryMut::Occupied(o) => <K as FromPrimitive>::from_usize(*o.into_key()).unwrap(),
+            RawEntryMut::Occupied(o) => *o.into_key(),
             RawEntryMut::Vacant(vac) => {
-                let next_code = offsets.len() - 1;
-                bytes.extend_from_slice(byte_val);
+                let next_code = <K as FromPrimitive>::from_usize(offsets.len() - 1).unwrap();
+                bytes.extend_from_slice(byte_ref);
                 offsets.push(<O as FromPrimitive>::from_usize(bytes.len()).unwrap());
                 vac.insert_with_hasher(value_hash, next_code, (), |idx| {
-<<<<<<< HEAD
-                    hasher.hash_one(bytes_at_primitive(prim_offsets, prim_data, idx.as_()).as_ref())
-=======
                     hasher.hash_one(bytes_at_primitive(
                         offsets.as_slice(),
                         bytes.as_slice(),
                         idx.as_(),
                     ))
->>>>>>> 4db7f30c
                 });
-                <K as FromPrimitive>::from_usize(next_code).unwrap()
+                next_code
             }
         };
         codes.push(code)
@@ -308,8 +280,6 @@
     use vortex::array::primitive::PrimitiveArray;
     use vortex::array::varbin::VarBinArray;
     use vortex::compute::scalar_at::scalar_at;
-    use vortex::dtype::DType;
-    use vortex::dtype::Nullability::NonNullable;
 
     use crate::compress::{dict_encode_typed_primitive, dict_encode_varbin};
 
@@ -344,10 +314,7 @@
 
     #[test]
     fn encode_varbin() {
-        let arr = VarBinArray::from(
-            vec!["hello", "world", "hello", "again", "world"],
-            DType::Utf8(NonNullable),
-        );
+        let arr = VarBinArray::from(vec!["hello", "world", "hello", "again", "world"]);
         let (codes, values) = dict_encode_varbin(&arr);
         assert_eq!(codes.buffer().typed_data::<u8>(), &[0, 1, 0, 2, 1]);
         assert_eq!(
