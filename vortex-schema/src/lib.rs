--- conflicted
+++ resolved
@@ -1,25 +1,12 @@
 use std::fmt::{Display, Formatter};
 
 pub use dtype::*;
-<<<<<<< HEAD
-pub use error::ErrString;
-pub use error::SchemaError;
-pub use error::SchemaResult;
-=======
-pub use serde::FbDeserialize;
-pub use serde::FbSerialize;
->>>>>>> b7d1eed5
 
 mod deserialize;
 mod dtype;
-<<<<<<< HEAD
-mod error;
 mod serialize;
 
 pub use deserialize::*;
-=======
-mod serde;
->>>>>>> b7d1eed5
 
 #[derive(Debug, Clone, Copy, PartialEq, Eq, Ord, PartialOrd)]
 pub struct CompositeID(pub &'static str);
